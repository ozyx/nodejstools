// Copyright (c) Microsoft.  All Rights Reserved.  Licensed under the Apache License, Version 2.0.  See License.txt in the project root for license information.

using System;
using System.Collections.Generic;
using System.ComponentModel;
using System.Diagnostics;
using System.IO;
using System.Linq;
using System.Runtime.CompilerServices;
using System.Text;
using System.Threading;
using System.Threading.Tasks;
using Microsoft.Win32.SafeHandles;

namespace Microsoft.VisualStudioTools.Project
{
    /// <summary>
    /// Base class that can receive output from <see cref="ProcessOutput"/>.
    /// 
    /// If this class implements <see cref="IDisposable"/>, it will be disposed
    /// when the <see cref="ProcessOutput"/> object is disposed.
    /// </summary>
    internal abstract class Redirector
    {
        /// <summary>
        /// Called when a line is written to standard output.
        /// </summary>
        /// <param name="line">The line of text, not including the newline. This
        /// is never null.</param>
        public abstract void WriteLine(string line);
        /// <summary>
        /// Called when a line is written to standard error.
        /// </summary>
        /// <param name="line">The line of text, not including the newline. This
        /// is never null.</param>
        public abstract void WriteErrorLine(string line);

        /// <summary>
        /// Called when output is written that should be brought to the user's
        /// attention. The default implementation does nothing.
        /// </summary>
        public virtual void Show()
        {
        }

        /// <summary>
        /// Called when output is written that should be brought to the user's
        /// immediate attention. The default implementation does nothing.
        /// </summary>
        public virtual void ShowAndActivate()
        {
        }

        /// <summary>
        /// Called to determine if stdin should be closed for a redirected process.
        /// The default is true.
        /// </summary>
        public virtual bool CloseStandardInput()
        {
            return true;
        }
    }

    internal sealed class TeeRedirector : Redirector, IDisposable
    {
        private readonly Redirector[] _redirectors;

        public TeeRedirector(params Redirector[] redirectors)
        {
            this._redirectors = redirectors;
        }

        public void Dispose()
        {
            foreach (var redir in this._redirectors.OfType<IDisposable>())
            {
                redir.Dispose();
            }
        }

        public override void WriteLine(string line)
        {
            foreach (var redir in this._redirectors)
            {
                redir.WriteLine(line);
            }
        }

        public override void WriteErrorLine(string line)
        {
            foreach (var redir in this._redirectors)
            {
                redir.WriteErrorLine(line);
            }
        }

        public override void Show()
        {
            foreach (var redir in this._redirectors)
            {
                redir.Show();
            }
        }

        public override void ShowAndActivate()
        {
            foreach (var redir in this._redirectors)
            {
                redir.ShowAndActivate();
            }
        }
    }

    /// <summary>
    /// Represents a process and its captured output.
    /// </summary>
    internal sealed class ProcessOutput : IDisposable
    {
        private readonly Process _process;
        private readonly string _arguments;
        private readonly List<string> _output, _error;
        private ManualResetEvent _waitHandleEvent;
        private readonly Redirector _redirector;
        private bool _isDisposed;
        private readonly object _seenNullLock = new object();
        private bool _seenNullInOutput, _seenNullInError;
        private bool _haveRaisedExitedEvent;
        private Task<int> _awaiter;

        private static readonly char[] EolChars = new[] { '\r', '\n' };
        private static readonly char[] _needToBeQuoted = new[] { ' ', '"' };

        /// <summary>
        /// Runs the provided executable file and allows the program to display
        /// output to the user.
        /// </summary>
        /// <param name="filename">Executable file to run.</param>
        /// <param name="arguments">Arguments to pass.</param>
        /// <returns>A <see cref="ProcessOutput"/> object.</returns>
        public static ProcessOutput RunVisible(string filename, params string[] arguments)
        {
            return Run(filename, arguments, null, null, true, null);
        }

        /// <summary>
        /// Runs the provided executable file hidden and captures any output
        /// messages.
        /// </summary>
        /// <param name="filename">Executable file to run.</param>
        /// <param name="arguments">Arguments to pass.</param>
        /// <returns>A <see cref="ProcessOutput"/> object.</returns>
        public static ProcessOutput RunHiddenAndCapture(string filename, params string[] arguments)
        {
            return Run(filename, arguments, null, null, false, null);
        }

        /// <summary>
        /// Runs the file with the provided settings.
        /// </summary>
        /// <param name="filename">Executable file to run.</param>
        /// <param name="arguments">Arguments to pass.</param>
        /// <param name="workingDirectory">Starting directory.</param>
        /// <param name="env">Environment variables to set.</param>
        /// <param name="visible">
        /// False to hide the window and redirect output to
        /// <see cref="StandardOutputLines"/> and
        /// <see cref="StandardErrorLines"/>.
        /// </param>
        /// <param name="redirector">
        /// An object to receive redirected output.
        /// </param>
        /// <param name="quoteArgs">
        /// True to ensure each argument is correctly quoted.
        /// </param>
        /// <param name="elevate">
        /// True to run the process as an administrator. See
        /// <see cref="RunElevated"/>.
        /// </param>
        /// <returns>A <see cref="ProcessOutput"/> object.</returns>
        public static ProcessOutput Run(
            string filename,
            IEnumerable<string> arguments,
            string workingDirectory,
            IEnumerable<KeyValuePair<string, string>> env,
            bool visible,
            Redirector redirector,
            bool quoteArgs = true,
            bool elevate = false,
            Encoding outputEncoding = null,
            Encoding errorEncoding = null
        )
        {
            if (string.IsNullOrEmpty(filename))
            {
                throw new ArgumentException("Filename required", "filename");
            }
            if (elevate)
            {
                return RunElevated(
                    filename,
                    arguments,
                    workingDirectory,
                    redirector,
                    quoteArgs,
                    outputEncoding,
                    errorEncoding);
            }

            var psi = new ProcessStartInfo("cmd.exe")
            {
                Arguments = string.Format(@"/S /C pushd {0} & {1} {2}",
                    QuoteSingleArgument(workingDirectory),
                    QuoteSingleArgument(filename),
                    GetArguments(arguments, quoteArgs)),
                CreateNoWindow = !visible,
                UseShellExecute = false,
                RedirectStandardError = !visible || (redirector != null),
                RedirectStandardOutput = !visible || (redirector != null),
                RedirectStandardInput = !visible
            };
            psi.StandardOutputEncoding = outputEncoding ?? psi.StandardOutputEncoding;
            psi.StandardErrorEncoding = errorEncoding ?? outputEncoding ?? psi.StandardErrorEncoding;
            if (env != null)
            {
                foreach (var kv in env)
                {
                    psi.EnvironmentVariables[kv.Key] = kv.Value;
                }
            }

            var process = new Process { StartInfo = psi };
            return new ProcessOutput(process, redirector);
        }

        /// <summary>
        /// Runs the file with the provided settings as a user with
        /// administrative permissions. The window is always hidden and output
        /// is provided to the redirector when the process terminates.
        /// </summary>
        /// <param name="filename">Executable file to run.</param>
        /// <param name="arguments">Arguments to pass.</param>
        /// <param name="workingDirectory">Starting directory.</param>
        /// <param name="redirector">
        /// An object to receive redirected output.
        /// </param>
        /// <param name="quoteArgs"></param>
        /// <returns>A <see cref="ProcessOutput"/> object.</returns>
        public static ProcessOutput RunElevated(
            string filename,
            IEnumerable<string> arguments,
            string workingDirectory,
            Redirector redirector,
            bool quoteArgs = true,
            Encoding outputEncoding = null,
            Encoding errorEncoding = null
        )
        {
            var outFile = Path.GetTempFileName();
            var errFile = Path.GetTempFileName();
            var psi = new ProcessStartInfo("cmd.exe")
            {
                WindowStyle = ProcessWindowStyle.Hidden,
                Verb = "runas",
                CreateNoWindow = true,
                UseShellExecute = true,
                Arguments = string.Format(@"/S /C pushd {0} & ""{1} {2} >>{3} 2>>{4}""",
                    QuoteSingleArgument(workingDirectory),
                    QuoteSingleArgument(filename),
                    GetArguments(arguments, quoteArgs),
                    QuoteSingleArgument(outFile),
                    QuoteSingleArgument(errFile))
            };

            var process = new Process();
            process.StartInfo = psi;
            var result = new ProcessOutput(process, redirector);
            if (redirector != null)
            {
                result.Exited += (s, e) =>
                {
                    try
                    {
                        try
                        {
                            var lines = File.ReadAllLines(outFile, outputEncoding ?? Encoding.Default);
                            foreach (var line in lines)
                            {
                                redirector.WriteLine(line);
                            }
                        }
                        catch (Exception ex)
                        {
                            if (IsCriticalException(ex))
                            {
                                throw;
                            }
                            redirector.WriteErrorLine("Failed to obtain standard output from elevated process.");
#if DEBUG
                            foreach (var line in SplitLines(ex.ToString()))
                            {
                                redirector.WriteErrorLine(line);
                            }
#else
                            Trace.TraceError("Failed to obtain standard output from elevated process.");
                            Trace.TraceError(ex.ToString());
#endif
                        }
                        try
                        {
                            var lines = File.ReadAllLines(errFile, errorEncoding ?? outputEncoding ?? Encoding.Default);
                            foreach (var line in lines)
                            {
                                redirector.WriteErrorLine(line);
                            }
                        }
                        catch (Exception ex)
                        {
                            if (IsCriticalException(ex))
                            {
                                throw;
                            }
                            redirector.WriteErrorLine("Failed to obtain standard error from elevated process.");
#if DEBUG
                            foreach (var line in SplitLines(ex.ToString()))
                            {
                                redirector.WriteErrorLine(line);
                            }
#else
                            Trace.TraceError("Failed to obtain standard error from elevated process.");
                            Trace.TraceError(ex.ToString());
#endif
                        }
                    }
                    finally
                    {
                        try
                        {
                            File.Delete(outFile);
                        }
                        catch { }
                        try
                        {
                            File.Delete(errFile);
                        }
                        catch { }
                    }
                };
            }
            return result;
        }

<<<<<<< HEAD
        private static string GetArguments(IEnumerable<string> arguments, bool quoteArgs)
        {
            if (quoteArgs)
            {
=======
        public static string GetArguments(IEnumerable<string> arguments, bool quoteArgs) {
            if (quoteArgs) {
>>>>>>> 436afabd
                return string.Join(" ", arguments.Where(a => a != null).Select(QuoteSingleArgument));
            }
            else
            {
                return string.Join(" ", arguments.Where(a => a != null));
            }
        }

        internal static IEnumerable<string> SplitLines(string source)
        {
            var start = 0;
            var end = source.IndexOfAny(EolChars);
            while (end >= start)
            {
                yield return source.Substring(start, end - start);
                start = end + 1;
                if (source[start - 1] == '\r' && start < source.Length && source[start] == '\n')
                {
                    start += 1;
                }

                if (start < source.Length)
                {
                    end = source.IndexOfAny(EolChars, start);
                }
                else
                {
                    end = -1;
                }
            }
            if (start <= 0)
            {
                yield return source;
            }
            else if (start < source.Length)
            {
                yield return source.Substring(start);
            }
        }

<<<<<<< HEAD
        internal static string QuoteSingleArgument(string arg)
        {
            if (string.IsNullOrEmpty(arg))
            {
=======
        public static string QuoteSingleArgument(string arg) {
            if (string.IsNullOrEmpty(arg)) {
>>>>>>> 436afabd
                return "\"\"";
            }
            if (arg.IndexOfAny(_needToBeQuoted) < 0)
            {
                return arg;
            }

            if (arg.StartsWith("\"") && arg.EndsWith("\""))
            {
                var inQuote = false;
                var consecutiveBackslashes = 0;
                foreach (var c in arg)
                {
                    if (c == '"')
                    {
                        if (consecutiveBackslashes % 2 == 0)
                        {
                            inQuote = !inQuote;
                        }
                    }

                    if (c == '\\')
                    {
                        consecutiveBackslashes += 1;
                    }
                    else
                    {
                        consecutiveBackslashes = 0;
                    }
                }
                if (!inQuote)
                {
                    return arg;
                }
            }

            var newArg = arg.Replace("\"", "\\\"");
            if (newArg.EndsWith("\\"))
            {
                newArg += "\\";
            }
            return "\"" + newArg + "\"";
        }

        private ProcessOutput(Process process, Redirector redirector)
        {
            this._arguments = QuoteSingleArgument(process.StartInfo.FileName) + " " + process.StartInfo.Arguments;
            this._redirector = redirector;
            if (this._redirector == null)
            {
                this._output = new List<string>();
                this._error = new List<string>();
            }

            this._process = process;
            if (this._process.StartInfo.RedirectStandardOutput)
            {
                this._process.OutputDataReceived += this.OnOutputDataReceived;
            }
            if (this._process.StartInfo.RedirectStandardError)
            {
                this._process.ErrorDataReceived += this.OnErrorDataReceived;
            }

            if (!this._process.StartInfo.RedirectStandardOutput && !this._process.StartInfo.RedirectStandardError)
            {
                // If we are receiving output events, we signal that the process
                // has exited when one of them receives null. Otherwise, we have
                // to listen for the Exited event.
                // If we just listen for the Exited event, we may receive it
                // before all the output has arrived.
                this._process.Exited += this.OnExited;
            }
            this._process.EnableRaisingEvents = true;

            try
            {
                this._process.Start();
            }
            catch (Exception ex)
            {
                if (IsCriticalException(ex))
                {
                    throw;
                }
                if (this._redirector != null)
                {
                    foreach (var line in SplitLines(ex.ToString()))
                    {
                        this._redirector.WriteErrorLine(line);
                    }
                }
                else if (this._error != null)
                {
                    this._error.AddRange(SplitLines(ex.ToString()));
                }
                this._process = null;
            }

            if (this._process != null)
            {
                if (this._process.StartInfo.RedirectStandardOutput)
                {
                    this._process.BeginOutputReadLine();
                }
                if (this._process.StartInfo.RedirectStandardError)
                {
                    this._process.BeginErrorReadLine();
                }

                if (this._process.StartInfo.RedirectStandardInput)
                {
                    // Close standard input so that we don't get stuck trying to read input from the user.
<<<<<<< HEAD
                    try
                    {
                        this._process.StandardInput.Close();
                    }
                    catch (InvalidOperationException)
                    {
                        // StandardInput not available
=======
                    if (_redirector == null || (_redirector != null && _redirector.CloseStandardInput()))
                    {
                        try
                        {
                            _process.StandardInput.Close();
                        }
                        catch (InvalidOperationException)
                        {
                            // StandardInput not available
                        }
>>>>>>> 436afabd
                    }
                }
            }
        }

        private void OnOutputDataReceived(object sender, DataReceivedEventArgs e)
        {
            if (this._isDisposed)
            {
                return;
            }

            if (e.Data == null)
            {
                bool shouldExit;
                lock (this._seenNullLock)
                {
                    this._seenNullInOutput = true;
                    shouldExit = this._seenNullInError || !this._process.StartInfo.RedirectStandardError;
                }
                if (shouldExit)
                {
                    OnExited(this._process, EventArgs.Empty);
                }
            }
            else if (!string.IsNullOrEmpty(e.Data))
            {
                foreach (var line in SplitLines(e.Data))
                {
                    if (this._output != null)
                    {
                        this._output.Add(line);
                    }
                    if (this._redirector != null)
                    {
                        this._redirector.WriteLine(line);
                    }
                }
            }
        }

        private void OnErrorDataReceived(object sender, DataReceivedEventArgs e)
        {
            if (this._isDisposed)
            {
                return;
            }

            if (e.Data == null)
            {
                bool shouldExit;
                lock (this._seenNullLock)
                {
                    this._seenNullInError = true;
                    shouldExit = this._seenNullInOutput || !this._process.StartInfo.RedirectStandardOutput;
                }
                if (shouldExit)
                {
                    OnExited(this._process, EventArgs.Empty);
                }
            }
            else if (!string.IsNullOrEmpty(e.Data))
            {
                foreach (var line in SplitLines(e.Data))
                {
                    if (this._error != null)
                    {
                        this._error.Add(line);
                    }
                    if (this._redirector != null)
                    {
                        this._redirector.WriteLine(line);
                    }
                }
            }
        }

        public int? ProcessId => this._process != null ? this._process.Id : (int?)null;

        /// <summary>
        /// The arguments that were originally passed, including the filename.
        /// </summary>
        public string Arguments => this._arguments;

        /// <summary>
        /// True if the process started. False if an error occurred.
        /// </summary>
        public bool IsStarted => this._process != null;

        /// <summary>
        /// The exit code or null if the process never started or has not
        /// exited.
        /// </summary>
        public int? ExitCode
        {
            get
            {
                if (this._process == null || !this._process.HasExited)
                {
                    return null;
                }
                return this._process.ExitCode;
            }
        }

        /// <summary>
        /// Gets or sets the priority class of the process.
        /// </summary>
        public ProcessPriorityClass PriorityClass
        {
            get
            {
                if (this._process != null && !this._process.HasExited)
                {
                    try
                    {
                        return this._process.PriorityClass;
                    }
                    catch (Win32Exception)
                    {
                    }
                    catch (InvalidOperationException)
                    {
                        // Return Normal if we've raced with the process
                        // exiting.
                    }
                }
                return ProcessPriorityClass.Normal;
            }
            set
            {
                if (this._process != null && !this._process.HasExited)
                {
                    try
                    {
                        this._process.PriorityClass = value;
                    }
                    catch (Win32Exception)
                    {
                    }
                    catch (InvalidOperationException)
                    {
                        // Silently fail if we've raced with the process
                        // exiting.
                    }
                }
            }
        }

        /// <summary>
        /// The redirector that was originally passed.
        /// </summary>
<<<<<<< HEAD
        public Redirector Redirector => this._redirector;
        private void FlushAndCloseOutput()
        {
            if (this._process == null)
            {
=======
        public Redirector Redirector {
            get { return _redirector; }
        }

        /// <summary>
        /// Writes a line to stdin. A redirector must have been provided that indicates not
        /// to close the StandardInput stream.
        /// </summary>
        /// <param name="line"></param>
        public void WriteInputLine(string line)
        {
            if (IsStarted && _redirector != null && !_redirector.CloseStandardInput())
            {
                _process.StandardInput.WriteLine(line);
                _process.StandardInput.Flush();
            }
        }

        private void FlushAndCloseOutput() {
            if (_process == null) {
>>>>>>> 436afabd
                return;
            }

            if (this._process.StartInfo.RedirectStandardOutput)
            {
                try
                {
                    this._process.CancelOutputRead();
                }
                catch (InvalidOperationException)
                {
                    // Reader has already been cancelled
                }
            }
            if (this._process.StartInfo.RedirectStandardError)
            {
                try
                {
                    this._process.CancelErrorRead();
                }
                catch (InvalidOperationException)
                {
                    // Reader has already been cancelled
                }
            }

            if (this._waitHandleEvent != null)
            {
                try
                {
                    this._waitHandleEvent.Set();
                }
                catch (ObjectDisposedException)
                {
                }
            }
        }

        /// <summary>
        /// The lines of text sent to standard output. These do not include
        /// newline characters.
        /// </summary>
        public IEnumerable<string> StandardOutputLines => this._output;

        /// <summary>
        /// The lines of text sent to standard error. These do not include
        /// newline characters.
        /// </summary>
        public IEnumerable<string> StandardErrorLines => this._error;

        /// <summary>
        /// A handle that can be waited on. It triggers when the process exits.
        /// </summary>
        public WaitHandle WaitHandle
        {
            get
            {
                if (this._process == null)
                {
                    return null;
                }
                if (this._waitHandleEvent == null)
                {
                    this._waitHandleEvent = new ManualResetEvent(this._haveRaisedExitedEvent);
                }
                return this._waitHandleEvent;
            }
        }

        /// <summary>
        /// Waits until the process exits.
        /// </summary>
        public void Wait()
        {
            if (this._process != null)
            {
                this._process.WaitForExit();
                // Should have already been called, in which case this is a no-op
                OnExited(this, EventArgs.Empty);
            }
        }

        /// <summary>
        /// Waits until the process exits or the timeout expires.
        /// </summary>
        /// <param name="timeout">The maximum time to wait.</param>
        /// <returns>
        /// True if the process exited before the timeout expired.
        /// </returns>
        public bool Wait(TimeSpan timeout)
        {
            if (this._process != null)
            {
                var exited = this._process.WaitForExit((int)timeout.TotalMilliseconds);
                if (exited)
                {
                    // Should have already been called, in which case this is a no-op
                    OnExited(this, EventArgs.Empty);
                }
                return exited;
            }
            return true;
        }

        /// <summary>
        /// Enables using 'await' on this object.
        /// </summary>
        public TaskAwaiter<int> GetAwaiter()
        {
            if (this._awaiter == null)
            {
                if (this._process == null)
                {
                    var tcs = new TaskCompletionSource<int>();
                    tcs.SetCanceled();
                    this._awaiter = tcs.Task;
                }
                else if (this._process.HasExited)
                {
                    // Should have already been called, in which case this is a no-op
                    OnExited(this, EventArgs.Empty);
                    var tcs = new TaskCompletionSource<int>();
                    tcs.SetResult(this._process.ExitCode);
                    this._awaiter = tcs.Task;
                }
                else
                {
                    this._awaiter = Task.Run(() =>
                    {
                        try
                        {
                            Wait();
                        }
                        catch (Win32Exception)
                        {
                            throw new OperationCanceledException();
                        }
                        return this._process.ExitCode;
                    });
                }
            }

            return this._awaiter.GetAwaiter();
        }

        /// <summary>
        /// Immediately stops the process.
        /// </summary>
        public void Kill()
        {
            if (this._process != null && !this._process.HasExited)
            {
                this._process.Kill();
                // Should have already been called, in which case this is a no-op
                OnExited(this, EventArgs.Empty);
            }
        }

        /// <summary>
        /// Raised when the process exits.
        /// </summary>
        public event EventHandler Exited;

        private void OnExited(object sender, EventArgs e)
        {
            if (this._isDisposed || this._haveRaisedExitedEvent)
            {
                return;
            }
            this._haveRaisedExitedEvent = true;
            FlushAndCloseOutput();
            var evt = Exited;
            if (evt != null)
            {
                evt(this, e);
            }
        }

        /// <summary>
        /// Called to dispose of unmanaged resources.
        /// </summary>
        public void Dispose()
        {
            if (!this._isDisposed)
            {
                this._isDisposed = true;
                if (this._process != null)
                {
                    if (this._process.StartInfo.RedirectStandardOutput)
                    {
                        this._process.OutputDataReceived -= this.OnOutputDataReceived;
                    }
                    if (this._process.StartInfo.RedirectStandardError)
                    {
                        this._process.ErrorDataReceived -= this.OnErrorDataReceived;
                    }
                    this._process.Dispose();
                }
                var disp = this._redirector as IDisposable;
                if (disp != null)
                {
                    disp.Dispose();
                }
                if (this._waitHandleEvent != null)
                {
                    this._waitHandleEvent.Set();
                    this._waitHandleEvent.Dispose();
                }
            }
        }

        private static bool IsCriticalException(Exception ex)
        {
            return ex is StackOverflowException ||
                ex is OutOfMemoryException ||
                ex is ThreadAbortException ||
                ex is AccessViolationException;
        }
    }
}
<|MERGE_RESOLUTION|>--- conflicted
+++ resolved
@@ -10,7 +10,6 @@
 using System.Text;
 using System.Threading;
 using System.Threading.Tasks;
-using Microsoft.Win32.SafeHandles;
 
 namespace Microsoft.VisualStudioTools.Project
 {
@@ -349,15 +348,10 @@
             return result;
         }
 
-<<<<<<< HEAD
-        private static string GetArguments(IEnumerable<string> arguments, bool quoteArgs)
+        public static string GetArguments(IEnumerable<string> arguments, bool quoteArgs)
         {
             if (quoteArgs)
             {
-=======
-        public static string GetArguments(IEnumerable<string> arguments, bool quoteArgs) {
-            if (quoteArgs) {
->>>>>>> 436afabd
                 return string.Join(" ", arguments.Where(a => a != null).Select(QuoteSingleArgument));
             }
             else
@@ -398,15 +392,10 @@
             }
         }
 
-<<<<<<< HEAD
-        internal static string QuoteSingleArgument(string arg)
+        public static string QuoteSingleArgument(string arg)
         {
             if (string.IsNullOrEmpty(arg))
             {
-=======
-        public static string QuoteSingleArgument(string arg) {
-            if (string.IsNullOrEmpty(arg)) {
->>>>>>> 436afabd
                 return "\"\"";
             }
             if (arg.IndexOfAny(_needToBeQuoted) < 0)
@@ -520,26 +509,16 @@
                 if (this._process.StartInfo.RedirectStandardInput)
                 {
                     // Close standard input so that we don't get stuck trying to read input from the user.
-<<<<<<< HEAD
-                    try
-                    {
-                        this._process.StandardInput.Close();
-                    }
-                    catch (InvalidOperationException)
-                    {
-                        // StandardInput not available
-=======
                     if (_redirector == null || (_redirector != null && _redirector.CloseStandardInput()))
                     {
                         try
                         {
-                            _process.StandardInput.Close();
+                            this._process.StandardInput.Close();
                         }
                         catch (InvalidOperationException)
                         {
                             // StandardInput not available
                         }
->>>>>>> 436afabd
                     }
                 }
             }
@@ -692,17 +671,7 @@
         /// <summary>
         /// The redirector that was originally passed.
         /// </summary>
-<<<<<<< HEAD
         public Redirector Redirector => this._redirector;
-        private void FlushAndCloseOutput()
-        {
-            if (this._process == null)
-            {
-=======
-        public Redirector Redirector {
-            get { return _redirector; }
-        }
-
         /// <summary>
         /// Writes a line to stdin. A redirector must have been provided that indicates not
         /// to close the StandardInput stream.
@@ -717,9 +686,10 @@
             }
         }
 
-        private void FlushAndCloseOutput() {
-            if (_process == null) {
->>>>>>> 436afabd
+        private void FlushAndCloseOutput()
+        {
+            if (this._process == null)
+            {
                 return;
             }
 
@@ -939,4 +909,4 @@
                 ex is AccessViolationException;
         }
     }
-}
+}