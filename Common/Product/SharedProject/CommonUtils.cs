--- conflicted
+++ resolved
@@ -42,13 +42,9 @@
                 }
 
                 return new Uri(path, kind);
-<<<<<<< HEAD
             }
             catch (UriFormatException ex)
             {
-=======
-            } catch (UriFormatException ex) {
->>>>>>> 179c4d92
                 throw new ArgumentException("Path was invalid", throwParameterName, ex);
             }
             catch (ArgumentException ex)
