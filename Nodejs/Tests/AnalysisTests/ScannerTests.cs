--- conflicted
+++ resolved
@@ -50,12 +50,7 @@
             Assert.AreEqual(scanner.CurrentState.GetHashCode(), 2);
         }
 
-<<<<<<< HEAD
-        [TestMethod, Priority(0), TestCategory("UnitTest"), TestCategory("Ignore")]
-=======
-        [Ignore]
-        [TestMethod, Priority(0)]
->>>>>>> 5dda7a46
+        [TestMethod, Priority(0), TestCategory("Ignore")]
         public void TestOperators() {
             var code = @"x %= 1
 x &= 1
@@ -323,12 +318,7 @@
             );
         }
 
-<<<<<<< HEAD
-        [TestMethod, Priority(0), TestCategory("UnitTest"), TestCategory("Ignore")]
-=======
-        [Ignore]
-        [TestMethod, Priority(0)]
->>>>>>> 5dda7a46
+        [TestMethod, Priority(0), TestCategory("Ignore")]
         public void TestUnterminatedString() {
             var code = @"'abc
 ";
@@ -477,12 +467,7 @@
 
         }
 
-<<<<<<< HEAD
-        [TestMethod, Priority(0), TestCategory("UnitTest"), TestCategory("Ignore")]
-=======
-        [Ignore]
-        [TestMethod, Priority(0)]
->>>>>>> 5dda7a46
+        [TestMethod, Priority(0), TestCategory("Ignore")]
         public void TestMultilineComment() {
             var code = @"/*
 hello world
@@ -495,12 +480,7 @@
 
         }
 
-<<<<<<< HEAD
-        [TestMethod, Priority(0), TestCategory("UnitTest"), TestCategory("Ignore")]
-=======
-        [Ignore]
-        [TestMethod, Priority(0)]
->>>>>>> 5dda7a46
+        [TestMethod, Priority(0), TestCategory("Ignore")]
         public void TestMultilineCommentUnterminated() {
             var code = @"/*
 hello world
