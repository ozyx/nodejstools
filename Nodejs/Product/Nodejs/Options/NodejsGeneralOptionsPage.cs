// Copyright (c) Microsoft.  All Rights Reserved.  Licensed under the Apache License, Version 2.0.  See License.txt in the project root for license information.

using System;
using System.Runtime.InteropServices;
using System.Windows.Forms;

namespace Microsoft.NodejsTools.Options
{
    [ComVisible(true)]
<<<<<<< HEAD
    public class NodejsGeneralOptionsPage : NodejsDialogPage
    {
=======
    public class NodejsGeneralOptionsPage : NodejsDialogPage {

>>>>>>> 179c4d92
        private const string DefaultSurveyNewsFeedUrl = "https://go.microsoft.com/fwlink/?LinkId=328027";
        private const string DefaultSurveyNewsIndexUrl = "https://go.microsoft.com/fwlink/?LinkId=328029";
        private const string SurveyNewsCheckSetting = "SurveyNewsCheck";
        private const string SurveyNewsLastCheckSetting = "SurveyNewsLastCheck";
        private const string SurveyNewsFeedUrlSetting = "SurveyNewsFeedUrl";
        private const string SurveyNewsIndexUrlSetting = "SurveyNewsIndexUrl";
        private const string WaitOnAbnormalExitSetting = "WaitOnAbnormalExit";
        private const string WaitOnNormalExitSetting = "WaitOnNormalExit";
        private const string EditAndContinueSetting = "EditAndContinue";
        private const string CheckForLongPathsSetting = "CheckForLongPaths";
        private const string UseWebKitDebuggerSetting = "UseWebKitDebugger";

        private NodejsGeneralOptionsControl _window;

        public NodejsGeneralOptionsPage()
            : base("General")
        {
        }

        // replace the default UI of the dialog page w/ our own UI.
        protected override IWin32Window Window
        {
            get
            {
                if (this._window == null)
                {
                    this._window = new NodejsGeneralOptionsControl();
                    LoadSettingsFromStorage();
                }
                return this._window;
            }
        }

        /// <summary>
        /// True if Node processes should pause for input before exiting
        /// if they exit abnormally.
        /// </summary>
        public bool WaitOnAbnormalExit { get; set; }

        /// <summary>
        /// True if Node processes should pause for input before exiting
        /// if they exit normally.
        /// </summary>
        public bool WaitOnNormalExit { get; set; }

        /// <summary>
        /// Indicates whether Edit and Continue feature should be enabled.
        /// </summary>
        public bool EditAndContinue { get; set; }

        /// <summary>
        /// Indicates whether checks for long paths (exceeding MAX_PATH) are performed after installing packages.
        /// </summary>
        public bool CheckForLongPaths { get; set; }

        /// <summary>
        /// The frequency at which to check for updated news. Default is once
        /// per week.
        /// </summary>
<<<<<<< HEAD
        public SurveyNewsPolicy SurveyNewsCheck
        {
            get { return this._surveyNewsCheck; }
            set { this._surveyNewsCheck = value; }
        }
=======
        public SurveyNewsPolicy SurveyNewsCheck { get; set; }
>>>>>>> 179c4d92

        /// <summary>
        /// The date/time when the last check for news occurred.
        /// </summary>
<<<<<<< HEAD
        public DateTime SurveyNewsLastCheck
        {
            get { return this._surveyNewsLastCheck; }
            set { this._surveyNewsLastCheck = value; }
        }
=======
        public DateTime SurveyNewsLastCheck { get; set; }
>>>>>>> 179c4d92

        /// <summary>
        /// The url of the news feed.
        /// </summary>
<<<<<<< HEAD
        public string SurveyNewsFeedUrl
        {
            get { return this._surveyNewsFeedUrl; }
            set { this._surveyNewsFeedUrl = value; }
        }
=======
        public string SurveyNewsFeedUrl { get; set; }
>>>>>>> 179c4d92

        /// <summary>
        /// The url of the news index page.
        /// </summary>
<<<<<<< HEAD
        public string SurveyNewsIndexUrl
        {
            get { return this._surveyNewsIndexUrl; }
            set { this._surveyNewsIndexUrl = value; }
        }
=======
        public string SurveyNewsIndexUrl { get; set; }
>>>>>>> 179c4d92

        /// <summary>
        /// Resets settings back to their defaults. This should be followed by
        /// a call to <see cref="SaveSettingsToStorage" /> to commit the new
        /// values.
        /// </summary>
<<<<<<< HEAD
        public override void ResetSettings()
        {
            this._surveyNewsCheck = SurveyNewsPolicy.CheckOnceWeek;
            this._surveyNewsLastCheck = DateTime.MinValue;
            this._surveyNewsFeedUrl = DefaultSurveyNewsFeedUrl;
            this._surveyNewsIndexUrl = DefaultSurveyNewsIndexUrl;
            this.WaitOnAbnormalExit = true;
            this.WaitOnNormalExit = false;
            this.EditAndContinue = true;
            this.CheckForLongPaths = true;
=======
        public override void ResetSettings() {
            SurveyNewsCheck = SurveyNewsPolicy.CheckOnceWeek;
            SurveyNewsLastCheck = DateTime.MinValue;
            SurveyNewsFeedUrl = DefaultSurveyNewsFeedUrl;
            SurveyNewsIndexUrl = DefaultSurveyNewsIndexUrl;
            WaitOnAbnormalExit = true;
            WaitOnNormalExit = false;
            EditAndContinue = true;
            CheckForLongPaths = true;
>>>>>>> 179c4d92
        }

        public override void LoadSettingsFromStorage()
        {
            // Load settings from storage.
<<<<<<< HEAD
            this._surveyNewsCheck = LoadEnum<SurveyNewsPolicy>(SurveyNewsCheckSetting) ?? SurveyNewsPolicy.CheckOnceWeek;
            this._surveyNewsLastCheck = LoadDateTime(SurveyNewsLastCheckSetting) ?? DateTime.MinValue;
            this._surveyNewsFeedUrl = LoadString(SurveyNewsFeedUrlSetting) ?? DefaultSurveyNewsFeedUrl;
            this._surveyNewsIndexUrl = LoadString(SurveyNewsIndexUrlSetting) ?? DefaultSurveyNewsIndexUrl;
            this.WaitOnAbnormalExit = LoadBool(WaitOnAbnormalExitSetting) ?? true;
            this.WaitOnNormalExit = LoadBool(WaitOnNormalExitSetting) ?? false;
            this.EditAndContinue = LoadBool(EditAndContinueSetting) ?? true;
            this.CheckForLongPaths = LoadBool(CheckForLongPathsSetting) ?? true;
=======
            SurveyNewsCheck = LoadEnum<SurveyNewsPolicy>(SurveyNewsCheckSetting) ?? SurveyNewsPolicy.CheckOnceWeek;
            SurveyNewsLastCheck = LoadDateTime(SurveyNewsLastCheckSetting) ?? DateTime.MinValue;
            SurveyNewsFeedUrl = LoadString(SurveyNewsFeedUrlSetting) ?? DefaultSurveyNewsFeedUrl;
            SurveyNewsIndexUrl = LoadString(SurveyNewsIndexUrlSetting) ?? DefaultSurveyNewsIndexUrl;
            WaitOnAbnormalExit = LoadBool(WaitOnAbnormalExitSetting) ?? true;
            WaitOnNormalExit = LoadBool(WaitOnNormalExitSetting) ?? false;
            EditAndContinue = LoadBool(EditAndContinueSetting) ?? true;
            CheckForLongPaths = LoadBool(CheckForLongPathsSetting) ?? true;
>>>>>>> 179c4d92

            // Synchronize UI with backing properties.
            if (this._window != null)
            {
                this._window.SyncControlWithPageSettings(this);
            }
        }

        public override void SaveSettingsToStorage()
        {
            // Synchronize backing properties with UI.
            if (this._window != null)
            {
                this._window.SyncPageWithControlSettings(this);
            }

            // Save settings.
<<<<<<< HEAD
            SaveEnum(SurveyNewsCheckSetting, this._surveyNewsCheck);
            SaveDateTime(SurveyNewsLastCheckSetting, this._surveyNewsLastCheck);
            SaveBool(WaitOnNormalExitSetting, this.WaitOnNormalExit);
            SaveBool(WaitOnAbnormalExitSetting, this.WaitOnAbnormalExit);
            SaveBool(EditAndContinueSetting, this.EditAndContinue);
            SaveBool(CheckForLongPathsSetting, this.CheckForLongPaths);
=======
            SaveEnum(SurveyNewsCheckSetting, SurveyNewsCheck);
            SaveDateTime(SurveyNewsLastCheckSetting, SurveyNewsLastCheck);
            SaveBool(WaitOnNormalExitSetting, WaitOnNormalExit);
            SaveBool(WaitOnAbnormalExitSetting, WaitOnAbnormalExit);
            SaveBool(EditAndContinueSetting, EditAndContinue);
            SaveBool(CheckForLongPathsSetting, CheckForLongPaths);
>>>>>>> 179c4d92
        }
    }
}
<|MERGE_RESOLUTION|>--- conflicted
+++ resolved
@@ -7,13 +7,8 @@
 namespace Microsoft.NodejsTools.Options
 {
     [ComVisible(true)]
-<<<<<<< HEAD
     public class NodejsGeneralOptionsPage : NodejsDialogPage
     {
-=======
-    public class NodejsGeneralOptionsPage : NodejsDialogPage {
-
->>>>>>> 179c4d92
         private const string DefaultSurveyNewsFeedUrl = "https://go.microsoft.com/fwlink/?LinkId=328027";
         private const string DefaultSurveyNewsIndexUrl = "https://go.microsoft.com/fwlink/?LinkId=328029";
         private const string SurveyNewsCheckSetting = "SurveyNewsCheck";
@@ -24,7 +19,6 @@
         private const string WaitOnNormalExitSetting = "WaitOnNormalExit";
         private const string EditAndContinueSetting = "EditAndContinue";
         private const string CheckForLongPathsSetting = "CheckForLongPaths";
-        private const string UseWebKitDebuggerSetting = "UseWebKitDebugger";
 
         private NodejsGeneralOptionsControl _window;
 
@@ -73,106 +67,51 @@
         /// The frequency at which to check for updated news. Default is once
         /// per week.
         /// </summary>
-<<<<<<< HEAD
-        public SurveyNewsPolicy SurveyNewsCheck
-        {
-            get { return this._surveyNewsCheck; }
-            set { this._surveyNewsCheck = value; }
-        }
-=======
         public SurveyNewsPolicy SurveyNewsCheck { get; set; }
->>>>>>> 179c4d92
 
         /// <summary>
         /// The date/time when the last check for news occurred.
         /// </summary>
-<<<<<<< HEAD
-        public DateTime SurveyNewsLastCheck
-        {
-            get { return this._surveyNewsLastCheck; }
-            set { this._surveyNewsLastCheck = value; }
-        }
-=======
         public DateTime SurveyNewsLastCheck { get; set; }
->>>>>>> 179c4d92
 
         /// <summary>
         /// The url of the news feed.
         /// </summary>
-<<<<<<< HEAD
-        public string SurveyNewsFeedUrl
-        {
-            get { return this._surveyNewsFeedUrl; }
-            set { this._surveyNewsFeedUrl = value; }
-        }
-=======
         public string SurveyNewsFeedUrl { get; set; }
->>>>>>> 179c4d92
 
         /// <summary>
         /// The url of the news index page.
         /// </summary>
-<<<<<<< HEAD
-        public string SurveyNewsIndexUrl
-        {
-            get { return this._surveyNewsIndexUrl; }
-            set { this._surveyNewsIndexUrl = value; }
-        }
-=======
         public string SurveyNewsIndexUrl { get; set; }
->>>>>>> 179c4d92
 
         /// <summary>
         /// Resets settings back to their defaults. This should be followed by
         /// a call to <see cref="SaveSettingsToStorage" /> to commit the new
         /// values.
         /// </summary>
-<<<<<<< HEAD
         public override void ResetSettings()
         {
-            this._surveyNewsCheck = SurveyNewsPolicy.CheckOnceWeek;
-            this._surveyNewsLastCheck = DateTime.MinValue;
-            this._surveyNewsFeedUrl = DefaultSurveyNewsFeedUrl;
-            this._surveyNewsIndexUrl = DefaultSurveyNewsIndexUrl;
+            this.SurveyNewsCheck = SurveyNewsPolicy.CheckOnceWeek;
+            this.SurveyNewsLastCheck = DateTime.MinValue;
+            this.SurveyNewsFeedUrl = DefaultSurveyNewsFeedUrl;
+            this.SurveyNewsIndexUrl = DefaultSurveyNewsIndexUrl;
             this.WaitOnAbnormalExit = true;
             this.WaitOnNormalExit = false;
             this.EditAndContinue = true;
             this.CheckForLongPaths = true;
-=======
-        public override void ResetSettings() {
-            SurveyNewsCheck = SurveyNewsPolicy.CheckOnceWeek;
-            SurveyNewsLastCheck = DateTime.MinValue;
-            SurveyNewsFeedUrl = DefaultSurveyNewsFeedUrl;
-            SurveyNewsIndexUrl = DefaultSurveyNewsIndexUrl;
-            WaitOnAbnormalExit = true;
-            WaitOnNormalExit = false;
-            EditAndContinue = true;
-            CheckForLongPaths = true;
->>>>>>> 179c4d92
         }
 
         public override void LoadSettingsFromStorage()
         {
             // Load settings from storage.
-<<<<<<< HEAD
-            this._surveyNewsCheck = LoadEnum<SurveyNewsPolicy>(SurveyNewsCheckSetting) ?? SurveyNewsPolicy.CheckOnceWeek;
-            this._surveyNewsLastCheck = LoadDateTime(SurveyNewsLastCheckSetting) ?? DateTime.MinValue;
-            this._surveyNewsFeedUrl = LoadString(SurveyNewsFeedUrlSetting) ?? DefaultSurveyNewsFeedUrl;
-            this._surveyNewsIndexUrl = LoadString(SurveyNewsIndexUrlSetting) ?? DefaultSurveyNewsIndexUrl;
+            this.SurveyNewsCheck = LoadEnum<SurveyNewsPolicy>(SurveyNewsCheckSetting) ?? SurveyNewsPolicy.CheckOnceWeek;
+            this.SurveyNewsLastCheck = LoadDateTime(SurveyNewsLastCheckSetting) ?? DateTime.MinValue;
+            this.SurveyNewsFeedUrl = LoadString(SurveyNewsFeedUrlSetting) ?? DefaultSurveyNewsFeedUrl;
+            this.SurveyNewsIndexUrl = LoadString(SurveyNewsIndexUrlSetting) ?? DefaultSurveyNewsIndexUrl;
             this.WaitOnAbnormalExit = LoadBool(WaitOnAbnormalExitSetting) ?? true;
             this.WaitOnNormalExit = LoadBool(WaitOnNormalExitSetting) ?? false;
             this.EditAndContinue = LoadBool(EditAndContinueSetting) ?? true;
             this.CheckForLongPaths = LoadBool(CheckForLongPathsSetting) ?? true;
-=======
-            SurveyNewsCheck = LoadEnum<SurveyNewsPolicy>(SurveyNewsCheckSetting) ?? SurveyNewsPolicy.CheckOnceWeek;
-            SurveyNewsLastCheck = LoadDateTime(SurveyNewsLastCheckSetting) ?? DateTime.MinValue;
-            SurveyNewsFeedUrl = LoadString(SurveyNewsFeedUrlSetting) ?? DefaultSurveyNewsFeedUrl;
-            SurveyNewsIndexUrl = LoadString(SurveyNewsIndexUrlSetting) ?? DefaultSurveyNewsIndexUrl;
-            WaitOnAbnormalExit = LoadBool(WaitOnAbnormalExitSetting) ?? true;
-            WaitOnNormalExit = LoadBool(WaitOnNormalExitSetting) ?? false;
-            EditAndContinue = LoadBool(EditAndContinueSetting) ?? true;
-            CheckForLongPaths = LoadBool(CheckForLongPathsSetting) ?? true;
->>>>>>> 179c4d92
 
             // Synchronize UI with backing properties.
             if (this._window != null)
@@ -190,21 +129,12 @@
             }
 
             // Save settings.
-<<<<<<< HEAD
-            SaveEnum(SurveyNewsCheckSetting, this._surveyNewsCheck);
-            SaveDateTime(SurveyNewsLastCheckSetting, this._surveyNewsLastCheck);
+            SaveEnum(SurveyNewsCheckSetting, this.SurveyNewsCheck);
+            SaveDateTime(SurveyNewsLastCheckSetting, this.SurveyNewsLastCheck);
             SaveBool(WaitOnNormalExitSetting, this.WaitOnNormalExit);
             SaveBool(WaitOnAbnormalExitSetting, this.WaitOnAbnormalExit);
             SaveBool(EditAndContinueSetting, this.EditAndContinue);
             SaveBool(CheckForLongPathsSetting, this.CheckForLongPaths);
-=======
-            SaveEnum(SurveyNewsCheckSetting, SurveyNewsCheck);
-            SaveDateTime(SurveyNewsLastCheckSetting, SurveyNewsLastCheck);
-            SaveBool(WaitOnNormalExitSetting, WaitOnNormalExit);
-            SaveBool(WaitOnAbnormalExitSetting, WaitOnAbnormalExit);
-            SaveBool(EditAndContinueSetting, EditAndContinue);
-            SaveBool(CheckForLongPathsSetting, CheckForLongPaths);
->>>>>>> 179c4d92
         }
     }
 }
