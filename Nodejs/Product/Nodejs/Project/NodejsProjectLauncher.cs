// Copyright (c) Microsoft.  All Rights Reserved.  Licensed under the Apache License, Version 2.0.  See License.txt in the project root for license information.

using System;
using System.Collections.Generic;
using System.Diagnostics;
using System.Globalization;
using System.IO;
using System.Linq;
using System.Net;
using System.Net.NetworkInformation;
using System.Net.Sockets;
using System.Runtime.InteropServices;
using System.Text;
using System.Threading;
using System.Web;
using System.Windows.Forms;
using Microsoft.NodejsTools.Debugger;
using Microsoft.NodejsTools.Debugger.DebugEngine;
using Microsoft.NodejsTools.Options;
using Microsoft.NodejsTools.TypeScript;
using Microsoft.VisualStudio;
using Microsoft.VisualStudio.Setup.Configuration;
using Microsoft.VisualStudio.Shell;
using Microsoft.VisualStudio.Shell.Interop;
using Microsoft.VisualStudioTools.Project;
using Newtonsoft.Json.Linq;

namespace Microsoft.NodejsTools.Project
{
    internal class NodejsProjectLauncher : IProjectLauncher
    {
        private readonly NodejsProjectNode _project;
        private int? _testServerPort;

        private static readonly Guid WebkitDebuggerGuid = Guid.Parse("4cc6df14-0ab5-4a91-8bb4-eb0bf233d0fe");
        private static readonly Guid WebkitPortSupplierGuid = Guid.Parse("4103f338-2255-40c0-acf5-7380e2bea13d");
        private static readonly Guid WebKitDebuggerV2Guid = Guid.Parse("30d423cc-6d0b-4713-b92d-6b2a374c3d89");

        public NodejsProjectLauncher(NodejsProjectNode project)
        {
            this._project = project;

            var portNumber = this._project.GetProjectProperty(NodeProjectProperty.NodejsPort);
            int portNum;
            if (Int32.TryParse(portNumber, out portNum))
            {
                this._testServerPort = portNum;
            }
        }

        #region IProjectLauncher Members
        public int LaunchProject(bool debug)
        {
            NodejsPackage.Instance.Logger.LogEvent(Logging.NodejsToolsLogEvent.Launch, debug ? 1 : 0);
            return Start(ResolveStartupFile(), debug);
        }

        public int LaunchFile(string file, bool debug)
        {
            NodejsPackage.Instance.Logger.LogEvent(Logging.NodejsToolsLogEvent.Launch, debug ? 1 : 0);
            return Start(file, debug);
        }

        private int Start(string file, bool debug)
        {
            var nodePath = GetNodePath();

            if (nodePath == null)
            {
                Nodejs.ShowNodejsNotInstalled();
                return VSConstants.S_OK;
            }

            var chromeProtocolRequired = Nodejs.GetNodeVersion(nodePath) >= new Version(8, 0) || CheckDebugProtocolOption();
            var startBrowser = ShouldStartBrowser();

            if (debug && !chromeProtocolRequired)
            {
                StartWithDebugger(file);
            }
            else if (debug && chromeProtocolRequired)
            {
                if (CheckUseNewChromeDebugProtocolOption())
                {
                    StartWithChromeV2Debugger(file, nodePath, StartBrowser);
                }
                else
                {
                    StartAndAttachDebugger(file, nodePath, startBrowser);
                }
            }
            else
            {
                StartNodeProcess(file, nodePath, startBrowser);
            }

            return VSConstants.S_OK;
        }

        private static bool CheckUseNewChromeDebugProtocolOption()
        {
            var optionString = NodejsDialogPage.LoadString(name: "WebKitVersion", cat: "Debugging");

            return StringComparer.OrdinalIgnoreCase.Equals(optionString, "V2");
        }

        private static bool CheckDebugProtocolOption()
        {
            var optionString = NodejsDialogPage.LoadString(name: "DebugProtocol", cat: "Debugging");

            return StringComparer.OrdinalIgnoreCase.Equals(optionString, "chrome");
        }

        private static bool CheckEnableDiagnosticLoggingOption()
        {
            var optionString = NodejsDialogPage.LoadString(name: "DiagnosticLogging", cat: "Debugging");

            return StringComparer.OrdinalIgnoreCase.Equals(optionString, "true");
        }

<<<<<<< HEAD
        private static string CheckForRegistrySpecifiedNodeParams()
        {
            var paramString = NodejsDialogPage.LoadString(name: "NodeCmdParams", cat: "Debugging");

            return paramString;
        }

        private void StartAndAttachDebugger(string file, string nodePath)
=======
        private void StartAndAttachDebugger(string file, string nodePath, bool startBrowser)
>>>>>>> f8e28b4f
        {
            // start the node process
            var workingDir = _project.GetWorkingDirectory();
            var url = GetFullUrl();
            var env = GetEnvironmentVariablesString(url);
            var interpreterOptions = _project.GetProjectProperty(NodeProjectProperty.NodeExeArguments);
            var debugOptions = this.GetDebugOptions();
            var script = GetFullArguments(file, includeNodeArgs: false);

            Uri uri = null;
            if (!String.IsNullOrWhiteSpace(url))
            {
                uri = new Uri(url);
            }

            var process = NodeDebugger.StartNodeProcessWithInspect(exe: nodePath, script: script, dir: workingDir, env: env, interpreterOptions: interpreterOptions, debugOptions: debugOptions);
            process.Start();

            // setup debug info and attach
            var debugUri = $"http://127.0.0.1:{process.DebuggerPort}";

            var dbgInfo = new VsDebugTargetInfo4();
            dbgInfo.dlo = (uint)DEBUG_LAUNCH_OPERATION.DLO_AlreadyRunning;
            dbgInfo.LaunchFlags = (uint)__VSDBGLAUNCHFLAGS.DBGLAUNCH_StopDebuggingOnEnd;

            dbgInfo.guidLaunchDebugEngine = WebkitDebuggerGuid;
            dbgInfo.dwDebugEngineCount = 1;

            var enginesPtr = MarshalDebugEngines(new[] { WebkitDebuggerGuid });
            dbgInfo.pDebugEngines = enginesPtr;
            dbgInfo.guidPortSupplier = WebkitPortSupplierGuid;
            dbgInfo.bstrPortName = debugUri;
            dbgInfo.fSendToOutputWindow = 0;

            // we connect through a URI, so no need to set the process,
            // we need to set the process id to '1' so the debugger is able to attach
            dbgInfo.bstrExe = $"\01";

            AttachDebugger(dbgInfo);

            if (startBrowser && uri != null)
            {
                OnPortOpenedHandler.CreateHandler(
                    uri.Port,
                    shortCircuitPredicate: () => process.HasExited,
                    action: () =>
                    {
                        VsShellUtilities.OpenBrowser(url, (uint)__VSOSPFLAGS.OSP_LaunchNewBrowser);
                    }
                );
            }
        }

        private NodeDebugOptions GetDebugOptions()
        {
            var debugOptions = NodeDebugOptions.None;

            if (NodejsPackage.Instance.GeneralOptionsPage.WaitOnAbnormalExit)
            {
                debugOptions |= NodeDebugOptions.WaitOnAbnormalExit;
            }

            if (NodejsPackage.Instance.GeneralOptionsPage.WaitOnNormalExit)
            {
                debugOptions |= NodeDebugOptions.WaitOnNormalExit;
            }

            return debugOptions;
        }

        private void AttachDebugger(VsDebugTargetInfo4 dbgInfo)
        {
            var serviceProvider = _project.Site;

            var debugger = serviceProvider.GetService(typeof(SVsShellDebugger)) as IVsDebugger4;

            if (debugger == null)
            {
                throw new InvalidOperationException("Failed to get the debugger service.");
            }

            var launchResults = new VsDebugTargetProcessInfo[1];
            debugger.LaunchDebugTargets4(1, new[] { dbgInfo }, launchResults);
        }

        private static IntPtr MarshalDebugEngines(Guid[] debugEngines)
        {
            if (debugEngines.Length == 0)
            {
                return IntPtr.Zero;
            }

            var guidSize = Marshal.SizeOf(typeof(Guid));
            var size = debugEngines.Length * guidSize;
            var bytes = new byte[size];
            for (var i = 0; i < debugEngines.Length; ++i)
            {
                debugEngines[i].ToByteArray().CopyTo(bytes, i * guidSize);
            }

            var pDebugEngines = Marshal.AllocCoTaskMem(size);
            Marshal.Copy(bytes, 0, pDebugEngines, size);

            return pDebugEngines;
        }

        private void StartNodeProcess(string file, string nodePath, bool startBrowser)
        {
            //TODO: looks like this duplicates a bunch of code in NodeDebugger
            var psi = new ProcessStartInfo()
            {
                UseShellExecute = false,

                FileName = nodePath,
                Arguments = GetFullArguments(file, includeNodeArgs: true),
                WorkingDirectory = _project.GetWorkingDirectory()
            };

            var webBrowserUrl = GetFullUrl();
            Uri uri = null;
            if (!String.IsNullOrWhiteSpace(webBrowserUrl))
            {
                uri = new Uri(webBrowserUrl);
                psi.EnvironmentVariables["PORT"] = uri.Port.ToString();
            }

            foreach (var nameValue in GetEnvironmentVariables())
            {
                psi.EnvironmentVariables[nameValue.Key] = nameValue.Value;
            }

            var process = NodeProcess.Start(
                psi,
                waitOnAbnormal: NodejsPackage.Instance.GeneralOptionsPage.WaitOnAbnormalExit,
                waitOnNormal: NodejsPackage.Instance.GeneralOptionsPage.WaitOnNormalExit);

            this._project.OnDispose += process.ResponseToTerminateEvent;

            if (startBrowser && uri != null)
            {
                OnPortOpenedHandler.CreateHandler(
                    uri.Port,
                    shortCircuitPredicate: () => process.HasExited,
                    action: () =>
                    {
                        VsShellUtilities.OpenBrowser(webBrowserUrl, (uint)__VSOSPFLAGS.OSP_LaunchNewBrowser);
                    }
                );
            }
        }

        private string GetFullArguments(string file, bool includeNodeArgs)
        {
            var res = string.Empty;
            if (includeNodeArgs)
            {
                var nodeArgs = this._project.GetProjectProperty(NodeProjectProperty.NodeExeArguments);
                if (!string.IsNullOrWhiteSpace(nodeArgs))
                {
                    res = nodeArgs + " ";
                }
            }

            res += "\"" + file + "\"";
            var scriptArgs = this._project.GetProjectProperty(NodeProjectProperty.ScriptArguments);
            if (!string.IsNullOrWhiteSpace(scriptArgs))
            {
                res += " " + scriptArgs;
            }
            return res;
        }

        private string GetNodePath()
        {
            var overridePath = this._project.GetProjectProperty(NodeProjectProperty.NodeExePath);
            return Nodejs.GetAbsoluteNodeExePath(this._project.ProjectHome, overridePath);
        }

        #endregion

        private string GetFullUrl()
        {
            var host = this._project.GetProjectProperty(NodeProjectProperty.LaunchUrl);

            try
            {
                return GetFullUrl(host, this.TestServerPort);
            }
            catch (UriFormatException)
            {
                var output = OutputWindowRedirector.GetGeneral(NodejsPackage.Instance);
                output.WriteErrorLine(string.Format(CultureInfo.CurrentCulture, Resources.ErrorInvalidLaunchUrl, host));
                output.ShowAndActivate();
                return string.Empty;
            }
        }

        internal static string GetFullUrl(string host, int port)
        {
            UriBuilder builder;
            Uri uri;
            if (Uri.TryCreate(host, UriKind.Absolute, out uri))
            {
                builder = new UriBuilder(uri);
            }
            else
            {
                builder = new UriBuilder();
                builder.Scheme = Uri.UriSchemeHttp;
                builder.Host = "localhost";
                builder.Path = host;
            }

            builder.Port = port;

            return builder.ToString();
        }

        private int TestServerPort
        {
            get
            {
                if (!this._testServerPort.HasValue)
                {
                    this._testServerPort = GetFreePort();
                }
                return this._testServerPort.Value;
            }
        }

        /// <summary>
        /// Default implementation of the "Start Debugging" command.
        /// </summary>
        private void StartWithDebugger(string startupFile)
        {
            var dbgInfo = new VsDebugTargetInfo();
            dbgInfo.cbSize = (uint)Marshal.SizeOf(dbgInfo);
            if (SetupDebugInfo(ref dbgInfo, startupFile))
            {
                LaunchDebugger(this._project.Site, dbgInfo);
            }
        }

        private void StartWithChromeV2Debugger(string program, string nodeRuntimeExecutable, bool startBrowser)
        {
            var serviceProvider = _project.Site;

            var setupConfiguration = new SetupConfiguration();

            var setupInstance = setupConfiguration.GetInstanceForCurrentProcess();

            var visualStudioInstallationInstanceID = setupInstance.GetInstanceId();

            

            // The Node2Adapter depends on features only in Node v6+, so the old v5.4 version of node will not suffice for this scenario
            var pathToNodeExe = Path.Combine(setupInstance.GetInstallationPath(), "\\JavaScript\\Node.JS\\v6.4.0_x86\\Node.exe");

            // We check the registry to see if any parameters for the node.exe invocation have been specified (like "--inspect"), and append them if we find them.
            string nodeParams = CheckForRegistrySpecifiedNodeParams();
            if (!string.IsNullOrEmpty(nodeParams))
            {
                pathToNodeExe = pathToNodeExe + " " + nodeParams;
            }

            var pathToNode2DebugAdapterRuntime = Environment.ExpandEnvironmentVariables(@"""%ALLUSERSPROFILE%\" +
                    $@"Microsoft\VisualStudio\NodeAdapter\{visualStudioInstallationInstanceID}\extension\out\src\nodeDebug.js""");

            if (!File.Exists(pathToNode2DebugAdapterRuntime))
            {
                pathToNode2DebugAdapterRuntime = Environment.ExpandEnvironmentVariables(@"""%ALLUSERSPROFILE%\" +
                    $@"Microsoft\VisualStudio\NodeAdapter\{visualStudioInstallationInstanceID}\out\src\nodeDebug.js""");
            }


            // Here we need to massage the env variables into the format expected by node and vs code
            string envVarsString = GetEnvironmentVariables().ToString();

            var cwd = _project.GetWorkingDirectory(); // Current working directory
            var configuration = new JObject(
                new JProperty("name", "Debug Node.js program from Visual Studio"),
                new JProperty("type", "node2"),
                new JProperty("request", "launch"),
                new JProperty("program", program),
                new JProperty("runtimeExecutable", nodeRuntimeExecutable),
                new JProperty("cwd", cwd),
                new JProperty("env", envVarsString),
                new JProperty("diagnosticLogging", CheckEnableDiagnosticLoggingOption()),
                new JProperty("sourceMaps", true),
                new JProperty("stopOnEntry", true),
                new JProperty("$adapter", pathToNodeExe),
                new JProperty("$adapterArgs", pathToNode2DebugAdapterRuntime));

            var jsonContent = configuration.ToString();

            var debugTargets = new[] {
                new VsDebugTargetInfo4() {
                    dlo = (uint)DEBUG_LAUNCH_OPERATION.DLO_CreateProcess,
                    guidLaunchDebugEngine = WebKitDebuggerV2Guid,
                    bstrExe = program,
                    bstrOptions = jsonContent
                }
            };

            var processInfo = new VsDebugTargetProcessInfo[debugTargets.Length];

            var debugger = serviceProvider.GetService(typeof(SVsShellDebugger)) as IVsDebugger4;
            debugger.LaunchDebugTargets4(1, debugTargets, processInfo);

            // Launch browser 
            var webBrowserUrl = GetFullUrl();
            Uri uri = null;
            if (!String.IsNullOrWhiteSpace(webBrowserUrl))
            {
                uri = new Uri(webBrowserUrl);
                psi.EnvironmentVariables["PORT"] = uri.Port.ToString();
            }


        }

        private void LaunchDebugger(IServiceProvider provider, VsDebugTargetInfo dbgInfo)
        {
            if (!Directory.Exists(dbgInfo.bstrCurDir))
            {
                MessageBox.Show(string.Format(CultureInfo.CurrentCulture, Resources.DebugWorkingDirectoryDoesNotExistErrorMessage, dbgInfo.bstrCurDir), SR.ProductName);
            }
            else if (!File.Exists(dbgInfo.bstrExe))
            {
                MessageBox.Show(string.Format(CultureInfo.CurrentCulture, Resources.DebugInterpreterDoesNotExistErrorMessage, dbgInfo.bstrExe), SR.ProductName);
            }
            else if (DoesProjectSupportDebugging())
            {
                VsShellUtilities.LaunchDebugger(provider, dbgInfo);
            }
        }

        private bool DoesProjectSupportDebugging()
        {
            var typeScriptOutFile = this._project.GetProjectProperty("TypeScriptOutFile");
            if (!string.IsNullOrEmpty(typeScriptOutFile))
            {
                return MessageBox.Show(
                    Resources.DebugTypeScriptCombineNotSupportedWarningMessage,
                    SR.ProductName,
                    MessageBoxButtons.YesNo,
                    MessageBoxIcon.Warning
                    ) == DialogResult.Yes;
            }

            return true;
        }

        private void AppendOption(ref VsDebugTargetInfo dbgInfo, string option, string value)
        {
            if (!string.IsNullOrWhiteSpace(dbgInfo.bstrOptions))
            {
                dbgInfo.bstrOptions += ";";
            }

            dbgInfo.bstrOptions += option + "=" + HttpUtility.UrlEncode(value);
        }

        /// <summary>
        /// Sets up debugger information.
        /// </summary>
        private bool SetupDebugInfo(ref VsDebugTargetInfo dbgInfo, string startupFile)
        {
            dbgInfo.dlo = DEBUG_LAUNCH_OPERATION.DLO_CreateProcess;

            dbgInfo.bstrExe = GetNodePath();
            dbgInfo.bstrCurDir = this._project.GetWorkingDirectory();
            dbgInfo.bstrArg = GetFullArguments(startupFile, includeNodeArgs: false);    // we need to supply node args via options
            dbgInfo.bstrRemoteMachine = null;
            var nodeArgs = this._project.GetProjectProperty(NodeProjectProperty.NodeExeArguments);
            if (!string.IsNullOrWhiteSpace(nodeArgs))
            {
                AppendOption(ref dbgInfo, AD7Engine.InterpreterOptions, nodeArgs);
            }

            var url = GetFullUrl();
            if (ShouldStartBrowser() && !string.IsNullOrWhiteSpace(url))
            {
                AppendOption(ref dbgInfo, AD7Engine.WebBrowserUrl, url);
            }

            var debuggerPort = this._project.GetProjectProperty(NodeProjectProperty.DebuggerPort);
            if (!string.IsNullOrWhiteSpace(debuggerPort))
            {
                AppendOption(ref dbgInfo, AD7Engine.DebuggerPort, debuggerPort);
            }

            if (NodejsPackage.Instance.GeneralOptionsPage.WaitOnAbnormalExit)
            {
                AppendOption(ref dbgInfo, AD7Engine.WaitOnAbnormalExitSetting, "true");
            }

            if (NodejsPackage.Instance.GeneralOptionsPage.WaitOnNormalExit)
            {
                AppendOption(ref dbgInfo, AD7Engine.WaitOnNormalExitSetting, "true");
            }

            dbgInfo.fSendStdoutToOutputWindow = 0;
            dbgInfo.bstrEnv = GetEnvironmentVariablesString(url);

            // Set the Node  debugger
            dbgInfo.clsidCustom = AD7Engine.DebugEngineGuid;
            dbgInfo.grfLaunch = (uint)__VSDBGLAUNCHFLAGS.DBGLAUNCH_StopDebuggingOnEnd;
            return true;
        }

        private string GetEnvironmentVariablesString(string url)
        {
            var env = new Dictionary<string, string>(StringComparer.OrdinalIgnoreCase);
            if (!string.IsNullOrWhiteSpace(url))
            {
                var webUrl = new Uri(url);
                env["PORT"] = webUrl.Port.ToString();
            }

            foreach (var nameValue in GetEnvironmentVariables())
            {
                env[nameValue.Key] = nameValue.Value;
            }

            if (env.Count > 0)
            {
                // add any inherited env vars
                var variables = Environment.GetEnvironmentVariables();
                foreach (var key in variables.Keys)
                {
                    var strKey = (string)key;
                    if (!env.ContainsKey(strKey))
                    {
                        env.Add(strKey, (string)variables[key]);
                    }
                }

                //Environment variables should be passed as a
                //null-terminated block of null-terminated strings. 
                //Each string is in the following form:name=value\0
                var buf = new StringBuilder();
                foreach (var entry in env)
                {
                    buf.AppendFormat("{0}={1}\0", entry.Key, entry.Value);
                }
                buf.Append("\0");
                return buf.ToString();
            }

            return null;
        }

        private bool ShouldStartBrowser()
        {
            var startBrowser = this._project.GetProjectProperty(NodeProjectProperty.StartWebBrowser);
            bool fStartBrowser;
            if (!string.IsNullOrEmpty(startBrowser) &&
                Boolean.TryParse(startBrowser, out fStartBrowser))
            {
                return fStartBrowser;
            }

            return true;
        }

        private IEnumerable<KeyValuePair<string, string>> GetEnvironmentVariables()
        {
            var envVars = this._project.GetProjectProperty(NodeProjectProperty.Environment);
            if (envVars != null)
            {
                foreach (var envVar in envVars.Split(new[] { '\r', '\n' }, StringSplitOptions.RemoveEmptyEntries))
                {
                    var nameValue = envVar.Split(new[] { '=' }, 2);
                    if (nameValue.Length == 2)
                    {
                        yield return new KeyValuePair<string, string>(nameValue[0], nameValue[1]);
                    }
                }
            }
        }

        private static int GetFreePort()
        {
            return Enumerable.Range(new Random().Next(1200, 2000), 60000).Except(
                from connection in IPGlobalProperties.GetIPGlobalProperties().GetActiveTcpConnections()
                select connection.LocalEndPoint.Port
            ).First();
        }

        private string ResolveStartupFile()
        {
            var startupFile = this._project.GetStartupFile();
            if (string.IsNullOrEmpty(startupFile))
            {
                throw new ApplicationException(Resources.DebugCouldNotResolveStartupFileErrorMessage);
            }

            if (TypeScriptHelpers.IsTypeScriptFile(startupFile))
            {
                startupFile = TypeScriptHelpers.GetTypeScriptBackedJavaScriptFile(this._project, startupFile);
            }
            return startupFile;
        }
    }

    internal class OnPortOpenedHandler
    {
        private class OnPortOpenedInfo
        {
            public readonly int Port;
            public readonly TimeSpan? Timeout;
            public readonly int Sleep;
            public readonly Func<bool> ShortCircuitPredicate;
            public readonly Action Action;
            public readonly DateTime StartTime;

            public OnPortOpenedInfo(
                int port,
                int? timeout = null,
                int? sleep = null,
                Func<bool> shortCircuitPredicate = null,
                Action action = null
            )
            {
                this.Port = port;
                if (timeout.HasValue)
                {
                    this.Timeout = TimeSpan.FromMilliseconds(Convert.ToDouble(timeout));
                }
                this.Sleep = sleep ?? 500;                                   // 1/2 second sleep
                this.ShortCircuitPredicate = shortCircuitPredicate ?? (() => false);
                this.Action = action ?? (() => { });
                this.StartTime = System.DateTime.Now;
            }
        }

        internal static void CreateHandler(
            int port,
            int? timeout = null,
            int? sleep = null,
            Func<bool> shortCircuitPredicate = null,
            Action action = null
        )
        {
            ThreadPool.QueueUserWorkItem(
                OnPortOpened,
                new OnPortOpenedInfo(
                    port,
                    timeout,
                    sleep,
                    shortCircuitPredicate,
                    action
                )
            );
        }

        private static void OnPortOpened(object infoObj)
        {
            var info = (OnPortOpenedInfo)infoObj;

            using (var socket = new Socket(AddressFamily.InterNetwork, SocketType.Stream, ProtocolType.Tcp))
            {
                socket.Blocking = true;
                try
                {
                    while (true)
                    {
                        // Short circuit
                        if (info.ShortCircuitPredicate())
                        {
                            return;
                        }

                        // Try connect
                        try
                        {
                            socket.Connect(IPAddress.Loopback, info.Port);
                            break;
                        }
                        catch
                        {
                            // Connect failure
                            // Fall through
                        }

                        // Timeout
                        if (info.Timeout.HasValue && (System.DateTime.Now - info.StartTime) >= info.Timeout)
                        {
                            break;
                        }

                        // Sleep
                        System.Threading.Thread.Sleep(info.Sleep);
                    }
                }
                finally
                {
                    socket.Close();
                }
            }

            // Launch browser (if not short-circuited)
            if (!info.ShortCircuitPredicate())
            {
                info.Action();
            }
        }
    }
}
<|MERGE_RESOLUTION|>--- conflicted
+++ resolved
@@ -118,7 +118,6 @@
             return StringComparer.OrdinalIgnoreCase.Equals(optionString, "true");
         }
 
-<<<<<<< HEAD
         private static string CheckForRegistrySpecifiedNodeParams()
         {
             var paramString = NodejsDialogPage.LoadString(name: "NodeCmdParams", cat: "Debugging");
@@ -126,10 +125,7 @@
             return paramString;
         }
 
-        private void StartAndAttachDebugger(string file, string nodePath)
-=======
         private void StartAndAttachDebugger(string file, string nodePath, bool startBrowser)
->>>>>>> f8e28b4f
         {
             // start the node process
             var workingDir = _project.GetWorkingDirectory();
