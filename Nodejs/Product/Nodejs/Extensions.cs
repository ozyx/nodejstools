--- conflicted
+++ resolved
@@ -1,887 +1,438 @@
-<<<<<<< HEAD
-﻿//*********************************************************//
-//    Copyright (c) Microsoft. All rights reserved.
-//    
-//    Apache 2.0 License
-//    
-//    You may obtain a copy of the License at
-//    http://www.apache.org/licenses/LICENSE-2.0
-//    
-//    Unless required by applicable law or agreed to in writing, software 
-//    distributed under the License is distributed on an "AS IS" BASIS, 
-//    WITHOUT WARRANTIES OR CONDITIONS OF ANY KIND, either express or 
-//    implied. See the License for the specific language governing 
-//    permissions and limitations under the License.
-//
-//*********************************************************//
-
-using System;
-using System.Collections.Generic;
-using System.Diagnostics;
-using System.IO;
-using System.Text;
-using Microsoft.NodejsTools;
-using Microsoft.NodejsTools.Analysis;
-using Microsoft.NodejsTools.Classifier;
-using Microsoft.NodejsTools.Intellisense;
-using Microsoft.NodejsTools.Project;
-using Microsoft.NodejsTools.Repl;
-using Microsoft.VisualStudio;
-using Microsoft.VisualStudio.ComponentModelHost;
-using Microsoft.VisualStudio.Language.Intellisense;
-using Microsoft.VisualStudio.Language.StandardClassification;
-using Microsoft.VisualStudio.Shell;
-using Microsoft.VisualStudio.Shell.Interop;
-using Microsoft.VisualStudio.Text;
-using Microsoft.VisualStudio.Text.Classification;
-using Microsoft.VisualStudio.Text.Editor;
-using Microsoft.VisualStudioTools;
-using Microsoft.VisualStudioTools.Project;
-
-namespace Microsoft.NodejsTools {
-    public static class Extensions {
-
-        internal static bool IsPlatformAware(this ProjectNode projectNode) {
-            string platAwarePropStr = projectNode.BuildProject.GetPropertyValue(ProjectFileConstants.PlatformAware);
-            bool isPlatformAware = false;
-            bool.TryParse(platAwarePropStr, out isPlatformAware);
-            return isPlatformAware;
-        }
-
-        public static IEnumerable<IVsProject> EnumerateLoadedProjects(this IVsSolution solution, bool onlyNodeProjects = true) {
-            var flags =
-                onlyNodeProjects ?
-                (uint)(__VSENUMPROJFLAGS.EPF_LOADEDINSOLUTION | __VSENUMPROJFLAGS.EPF_MATCHTYPE) :
-                (uint)(__VSENUMPROJFLAGS.EPF_LOADEDINSOLUTION | __VSENUMPROJFLAGS.EPF_ALLVIRTUAL);
-            var guid = new Guid(Guids.NodejsBaseProjectFactoryString);
-            IEnumHierarchies hierarchies;
-            ErrorHandler.ThrowOnFailure((solution.GetProjectEnum(
-                flags,
-                ref guid,
-                out hierarchies)));
-            IVsHierarchy[] hierarchy = new IVsHierarchy[1];
-            uint fetched;
-            while (ErrorHandler.Succeeded(hierarchies.Next(1, hierarchy, out fetched)) && fetched == 1) {
-                var project = hierarchy[0] as IVsProject;
-                if (project != null) {
-                    yield return project;
-                }
-            }
-        }
-
-        internal static IEnumerable<uint> EnumerateProjectItems(this IVsProject project) {
-            var enumHierarchyItemsFactory = Package.GetGlobalService(typeof(SVsEnumHierarchyItemsFactory)) as IVsEnumHierarchyItemsFactory;
-            var hierarchy = (IVsHierarchy)project;
-            if (enumHierarchyItemsFactory != null && project != null) {
-                IEnumHierarchyItems enumHierarchyItems;
-                if (ErrorHandler.Succeeded(
-                    enumHierarchyItemsFactory.EnumHierarchyItems(
-                        hierarchy,
-                        (uint)(__VSEHI.VSEHI_Leaf | __VSEHI.VSEHI_Nest | __VSEHI.VSEHI_OmitHier),
-                        (uint)VSConstants.VSITEMID_ROOT,
-                        out enumHierarchyItems))) {
-                    if (enumHierarchyItems != null) {
-                        VSITEMSELECTION[] rgelt = new VSITEMSELECTION[1];
-                        uint fetched;
-                        while (VSConstants.S_OK == enumHierarchyItems.Next(1, rgelt, out fetched) && fetched == 1) {
-                            yield return rgelt[0].itemid;
-                        }
-                    }
-                }
-            }
-        }
-
-        internal static NodejsProjectNode GetNodeProject(this EnvDTE.Project project) {
-            return project.GetCommonProject() as NodejsProjectNode;
-        }
-
-        internal static EnvDTE.Project GetProject(this IVsHierarchy hierarchy) {
-            object project;
-
-            ErrorHandler.ThrowOnFailure(
-                hierarchy.GetProperty(
-                    VSConstants.VSITEMID_ROOT,
-                    (int)__VSHPROPID.VSHPROPID_ExtObject,
-                    out project
-                )
-            );
-
-            return (project as EnvDTE.Project);
-        }
-
-        internal static IComponentModel GetComponentModel(this IServiceProvider serviceProvider) {
-            return (IComponentModel)serviceProvider.GetService(typeof(SComponentModel));
-        }
-        
-        internal static string GetFilePath(this ITextBuffer textBuffer) {
-            ITextDocument textDocument;
-            if (textBuffer.Properties.TryGetProperty<ITextDocument>(typeof(ITextDocument), out textDocument)) {
-                return textDocument.FilePath;
-            } else {
-                return null;
-            }
-        }
-
-        internal static T[] Append<T>(this T[] list, T item) {
-            T[] res = new T[list.Length + 1];
-            list.CopyTo(res, 0);
-            res[res.Length - 1] = item;
-            return res;
-        }
-
-        internal static T[] Append<T>(this T[] list, params T[] items) {
-            T[] res = new T[list.Length + items.Length];
-            list.CopyTo(res, 0);
-            for (int i = 0; i < items.Length; i++) {
-                res[res.Length - items.Length + i] = items[i];
-            }
-            return res;
-        }
-
-        internal static EnvDTE.Project GetProject(this ITextBuffer buffer) {
-            var path = buffer.GetFilePath();
-            if (path != null && NodejsPackage.Instance != null) {
-                foreach (EnvDTE.Project proj in NodejsPackage.Instance.DTE.Solution.Projects) {
-                    var nodeProj = proj.GetNodeProject();
-                    if (nodeProj != null) {
-                        var nodeFile = nodeProj.FindNodeByFullPath(path);
-                        if (nodeFile != null) {
-                            return proj;
-                        }
-                    }
-                }
-                var item = NodejsPackage.Instance.DTE.Solution.FindProjectItem(path);
-                if (item != null) {
-                    return item.ContainingProject;
-                }
-            }
-            return null;
-        }
-
-        internal static NodejsProjectNode GetNodejsProject(this EnvDTE.Project project) {
-            return project.GetCommonProject() as NodejsProjectNode;
-        }
-
-        internal static VsProjectAnalyzer GetAnalyzer(this ITextView textView) {
-            NodejsReplEvaluator evaluator;
-            if (textView.Properties.TryGetProperty<NodejsReplEvaluator>(typeof(NodejsReplEvaluator), out evaluator)) {
-                //return evaluator.ReplAnalyzer;
-                throw new NotImplementedException("TODO: Repl analysis");
-            }
-            return textView.TextBuffer.GetAnalyzer();
-        }
-
-        /// <summary>
-        /// Checks to see if this is a REPL buffer starting with a extensible command such as .cls, .load, etc...
-        /// </summary>
-        internal static bool IsReplBufferWithCommand(this ITextSnapshot snapshot) {
-            return snapshot.TextBuffer.Properties.ContainsProperty(typeof(IReplEvaluator)) &&
-                   snapshot.Length != 0 &&
-                   snapshot[0] == '.';
-        }
-
-        internal static VsProjectAnalyzer GetAnalyzer(this ITextBuffer buffer) {
-            NodejsProjectNode pyProj;
-            VsProjectAnalyzer analyzer;
-            if (!buffer.Properties.TryGetProperty<NodejsProjectNode>(typeof(NodejsProjectNode), out pyProj)) {
-                var project = buffer.GetProject();
-                if (project != null) {
-                    pyProj = project.GetNodejsProject();
-                    if (pyProj != null) {
-                        buffer.Properties.AddProperty(typeof(NodejsProjectNode), pyProj);
-                    }
-                }
-            }
-
-            if (pyProj != null) {
-                analyzer = pyProj.Analyzer;
-                return analyzer;
-            }
-
-            // exists for tests where we don't run in VS and for the existing changes preview
-            if (buffer.Properties.TryGetProperty<VsProjectAnalyzer>(typeof(VsProjectAnalyzer), out analyzer)) {
-                return analyzer;
-            }
-
-            if (NodejsPackage.Instance == null) {
-                // The REPL is open on restart, but our package isn't loaded yet.  Force
-                // it to load now.
-                var shell = (IVsShell)NodejsPackage.GetGlobalService(typeof(SVsShell));
-                Guid packageGuid = typeof(NodejsPackage).GUID;
-                IVsPackage package;
-                if (ErrorHandler.Failed(shell.LoadPackage(ref packageGuid, out package))) {
-                    return null;
-                }
-                Debug.Assert(NodejsPackage.Instance != null);
-            }
-            return NodejsPackage.Instance.DefaultAnalyzer;
-        }
-
-        internal static bool TryGetJsProjectEntry(this ITextBuffer buffer, out IJsProjectEntry entry) {
-            IProjectEntry e;
-            if (buffer.TryGetProjectEntry(out e) && (entry = e as IJsProjectEntry) != null) {
-                return true;
-            }
-            entry = null;
-            return false;
-        }
-
-        internal static IProjectEntry GetProjectEntry(this ITextBuffer buffer) {
-            IProjectEntry res;
-            buffer.TryGetProjectEntry(out res);
-            return res;
-        }
-
-        internal static bool TryGetProjectEntry(this ITextBuffer buffer, out IProjectEntry entry) {
-            return buffer.Properties.TryGetProperty<IProjectEntry>(typeof(IProjectEntry), out entry);
-        }
-
-        internal static string LimitLines(
-            this string str,
-            int maxLines = 30,
-            int charsPerLine = 200,
-            bool ellipsisAtEnd = true,
-            bool stopAtFirstBlankLine = false
-        ) {
-            if (string.IsNullOrEmpty(str)) {
-                return str;
-            }
-
-            int lineCount = 0;
-            var prettyPrinted = new StringBuilder();
-            bool wasEmpty = true;
-
-            using (var reader = new StringReader(str)) {
-                for (var line = reader.ReadLine(); line != null && lineCount < maxLines; line = reader.ReadLine()) {
-                    if (string.IsNullOrWhiteSpace(line)) {
-                        if (wasEmpty) {
-                            continue;
-                        }
-                        wasEmpty = true;
-                        if (stopAtFirstBlankLine) {
-                            lineCount = maxLines;
-                            break;
-                        }
-                        lineCount += 1;
-                        prettyPrinted.AppendLine();
-                    } else {
-                        wasEmpty = false;
-                        lineCount += (line.Length / charsPerLine) + 1;
-                        prettyPrinted.AppendLine(line);
-                    }
-                }
-            }
-            if (ellipsisAtEnd && lineCount >= maxLines) {
-                prettyPrinted.AppendLine("...");
-            }
-            return prettyPrinted.ToString().Trim();
-        }
-
-        internal static bool CanComplete(this ClassificationSpan token) {
-            return token.ClassificationType.IsOfType(PredefinedClassificationTypeNames.Keyword) |
-                token.ClassificationType.IsOfType(PredefinedClassificationTypeNames.Identifier);
-        }
-
-        internal static bool IsOpenGrouping(this ClassificationSpan span) {
-            return span.ClassificationType.IsOfType(NodejsPredefinedClassificationTypeNames.Grouping) &&
-                span.Span.Length == 1 &&
-                (span.Span.GetText() == "{" || span.Span.GetText() == "[" || span.Span.GetText() == "(");
-        }
-
-        internal static bool IsCloseGrouping(this ClassificationSpan span) {
-            return span.ClassificationType.IsOfType(NodejsPredefinedClassificationTypeNames.Grouping) &&
-                span.Span.Length == 1 &&
-                (span.Span.GetText() == "}" || span.Span.GetText() == "]" || span.Span.GetText() == ")");
-        }
-
-        internal static void GotoSource(this LocationInfo location) {
-            NodejsPackage.NavigateTo(
-                location.FilePath,
-                location.Line - 1,
-                location.Column - 1
-            );            
-        }
-
-        internal static SnapshotPoint? GetCaretPosition(this ITextView view) {
-            return view.BufferGraph.MapDownToFirstMatch(
-               new SnapshotPoint(view.TextBuffer.CurrentSnapshot, view.Caret.Position.BufferPosition),
-               PointTrackingMode.Positive,
-               IntellisenseController.IsNodejsContent,
-               PositionAffinity.Successor
-            );
-        }
-
-        private static bool IsIdentifierChar(char curChar) {
-            return Char.IsLetterOrDigit(curChar) || curChar == '_' || curChar == '$';
-        }
-
-        internal static ITrackingSpan GetCaretSpan(this ITextView view) {
-            var caretPoint = view.GetCaretPosition();
-            Debug.Assert(caretPoint != null);
-            var snapshot = caretPoint.Value.Snapshot;
-            var caretPos = caretPoint.Value.Position;
-
-            // fob(
-            //    ^
-            //    +---  Caret here
-            //
-            // We want to lookup fob, not fob(
-            //
-            ITrackingSpan span;
-            if (caretPos != snapshot.Length) {
-                string curChar = snapshot.GetText(caretPos, 1);
-                if (!IsIdentifierChar(curChar[0]) && caretPos > 0) {
-                    string prevChar = snapshot.GetText(caretPos - 1, 1);
-                    if (IsIdentifierChar(prevChar[0])) {
-                        caretPos--;
-                    }
-                }
-                span = snapshot.CreateTrackingSpan(
-                    caretPos,
-                    1,
-                    SpanTrackingMode.EdgeInclusive
-                );
-            } else {
-                span = snapshot.CreateTrackingSpan(
-                    caretPos,
-                    0,
-                    SpanTrackingMode.EdgeInclusive
-                );
-            }
-
-            return span;
-        }
-
-        internal static ITrackingSpan CreateTrackingSpan(this IQuickInfoSession session, ITextBuffer buffer) {
-            var triggerPoint = session.GetTriggerPoint(buffer);
-            var position = triggerPoint.GetPosition(buffer.CurrentSnapshot);
-            if (position == buffer.CurrentSnapshot.Length) {
-                return ((IIntellisenseSession)session).GetApplicableSpan(buffer);
-            }
-
-            return buffer.CurrentSnapshot.CreateTrackingSpan(position, 1, SpanTrackingMode.EdgeInclusive);
-        }
-
-        /// <summary>
-        /// Returns the span to use for the provided intellisense session.
-        /// </summary>
-        /// <returns>A tracking span. The span may be of length zero if there
-        /// is no suitable token at the trigger point.</returns>
-        internal static ITrackingSpan GetApplicableSpan(this IIntellisenseSession session, ITextBuffer buffer) {
-            var snapshot = buffer.CurrentSnapshot;
-            var triggerPoint = session.GetTriggerPoint(buffer);
-
-            var span = snapshot.GetApplicableSpan(triggerPoint);
-            if (span != null) {
-                return span;
-            }
-            return snapshot.CreateTrackingSpan(triggerPoint.GetPosition(snapshot), 0, SpanTrackingMode.EdgeInclusive);
-        }
-
-        /// <summary>
-        /// Returns the applicable span at the provided position.
-        /// </summary>
-        /// <returns>A tracking span, or null if there is no token at the
-        /// provided position.</returns>
-        internal static ITrackingSpan GetApplicableSpan(this ITextSnapshot snapshot, ITrackingPoint point) {
-            return snapshot.GetApplicableSpan(point.GetPosition(snapshot));
-        }
-
-        /// <summary>
-        /// Returns the applicable span at the provided position.
-        /// </summary>
-        /// <returns>A tracking span, or null if there is no token at the
-        /// provided position.</returns>
-        internal static ITrackingSpan GetApplicableSpan(this ITextSnapshot snapshot, int position) {
-            var classifier = snapshot.TextBuffer.GetNodejsClassifier();
-            var line = snapshot.GetLineFromPosition(position);
-            if (classifier == null || line == null) {
-                return null;
-            }
-
-            var spanLength = position - line.Start.Position;
-            // Increase position by one to include 'fob' in: "abc.|fob"
-            if (spanLength < line.Length) {
-                spanLength += 1;
-            }
-
-            var classifications = classifier.GetClassificationSpans(new SnapshotSpan(line.Start, spanLength));
-            // Handle "|"
-            if (classifications == null || classifications.Count == 0) {
-                return null;
-            }
-
-            var lastToken = classifications[classifications.Count - 1];
-            // Handle "fob |"
-            if (lastToken == null || position > lastToken.Span.End) {
-                return null;
-            }
-
-            if (position > lastToken.Span.Start) {
-                if (lastToken.CanComplete()) {
-                    // Handle "fo|o"
-                    return snapshot.CreateTrackingSpan(lastToken.Span, SpanTrackingMode.EdgeInclusive);
-                } else {
-                    // Handle "<|="
-                    return null;
-                }
-            }
-
-            var secondLastToken = classifications.Count >= 2 ? classifications[classifications.Count - 2] : null;
-            if (lastToken.Span.Start == position && lastToken.CanComplete() &&
-                (secondLastToken == null ||             // Handle "|fob"
-                 position > secondLastToken.Span.End || // Handle "if |fob"
-                 !secondLastToken.CanComplete())) {     // Handle "abc.|fob"
-                return snapshot.CreateTrackingSpan(lastToken.Span, SpanTrackingMode.EdgeInclusive);
-            }
-
-            // Handle "abc|."
-            // ("ab|c." would have been treated as "ab|c")
-            if (secondLastToken != null && secondLastToken.Span.End == position && secondLastToken.CanComplete()) {
-                return snapshot.CreateTrackingSpan(secondLastToken.Span, SpanTrackingMode.EdgeInclusive);
-            }
-
-            return null;
-        }
-    }
-}
-=======
-﻿//*********************************************************//
-//    Copyright (c) Microsoft. All rights reserved.
-//    
-//    Apache 2.0 License
-//    
-//    You may obtain a copy of the License at
-//    http://www.apache.org/licenses/LICENSE-2.0
-//    
-//    Unless required by applicable law or agreed to in writing, software 
-//    distributed under the License is distributed on an "AS IS" BASIS, 
-//    WITHOUT WARRANTIES OR CONDITIONS OF ANY KIND, either express or 
-//    implied. See the License for the specific language governing 
-//    permissions and limitations under the License.
-//
-//*********************************************************//
-
-using System;
-using System.Collections.Generic;
-using System.Diagnostics;
-using System.IO;
-using System.Text;
-using Microsoft.NodejsTools;
-using Microsoft.NodejsTools.Analysis;
-using Microsoft.NodejsTools.Classifier;
-using Microsoft.NodejsTools.Editor.Core;
-using Microsoft.NodejsTools.Intellisense;
-using Microsoft.NodejsTools.Project;
-using Microsoft.NodejsTools.Repl;
-using Microsoft.VisualStudio;
-using Microsoft.VisualStudio.ComponentModelHost;
-using Microsoft.VisualStudio.Language.Intellisense;
-using Microsoft.VisualStudio.Language.StandardClassification;
-using Microsoft.VisualStudio.Shell;
-using Microsoft.VisualStudio.Shell.Interop;
-using Microsoft.VisualStudio.Text;
-using Microsoft.VisualStudio.Text.Classification;
-using Microsoft.VisualStudio.Text.Editor;
-using Microsoft.VisualStudioTools;
-using Microsoft.VisualStudioTools.Project;
-
-namespace Microsoft.NodejsTools {
-    public static class Extensions {
-
-        internal static bool IsPlatformAware(this ProjectNode projectNode) {
-            string platAwarePropStr = projectNode.BuildProject.GetPropertyValue(ProjectFileConstants.PlatformAware);
-            bool isPlatformAware = false;
-            bool.TryParse(platAwarePropStr, out isPlatformAware);
-            return isPlatformAware;
-        }
-
-        public static IEnumerable<IVsProject> EnumerateLoadedProjects(this IVsSolution solution, bool onlyNodeProjects = true) {
-            var flags =
-                onlyNodeProjects ?
-                (uint)(__VSENUMPROJFLAGS.EPF_LOADEDINSOLUTION | __VSENUMPROJFLAGS.EPF_MATCHTYPE) :
-                (uint)(__VSENUMPROJFLAGS.EPF_LOADEDINSOLUTION | __VSENUMPROJFLAGS.EPF_ALLVIRTUAL);
-            var guid = new Guid(Guids.NodejsBaseProjectFactoryString);
-            IEnumHierarchies hierarchies;
-            ErrorHandler.ThrowOnFailure((solution.GetProjectEnum(
-                flags,
-                ref guid,
-                out hierarchies)));
-            IVsHierarchy[] hierarchy = new IVsHierarchy[1];
-            uint fetched;
-            while (ErrorHandler.Succeeded(hierarchies.Next(1, hierarchy, out fetched)) && fetched == 1) {
-                var project = hierarchy[0] as IVsProject;
-                if (project != null) {
-                    yield return project;
-                }
-            }
-        }
-
-        internal static IEnumerable<uint> EnumerateProjectItems(this IVsProject project) {
-            var enumHierarchyItemsFactory = Package.GetGlobalService(typeof(SVsEnumHierarchyItemsFactory)) as IVsEnumHierarchyItemsFactory;
-            var hierarchy = (IVsHierarchy)project;
-            if (enumHierarchyItemsFactory != null && project != null) {
-                IEnumHierarchyItems enumHierarchyItems;
-                if (ErrorHandler.Succeeded(
-                    enumHierarchyItemsFactory.EnumHierarchyItems(
-                        hierarchy,
-                        (uint)(__VSEHI.VSEHI_Leaf | __VSEHI.VSEHI_Nest | __VSEHI.VSEHI_OmitHier),
-                        (uint)VSConstants.VSITEMID_ROOT,
-                        out enumHierarchyItems))) {
-                    if (enumHierarchyItems != null) {
-                        VSITEMSELECTION[] rgelt = new VSITEMSELECTION[1];
-                        uint fetched;
-                        while (VSConstants.S_OK == enumHierarchyItems.Next(1, rgelt, out fetched) && fetched == 1) {
-                            yield return rgelt[0].itemid;
-                        }
-                    }
-                }
-            }
-        }
-
-        internal static NodejsProjectNode GetNodeProject(this EnvDTE.Project project) {
-            return project.GetCommonProject() as NodejsProjectNode;
-        }
-
-        internal static EnvDTE.Project GetProject(this IVsHierarchy hierarchy) {
-            object project;
-
-            ErrorHandler.ThrowOnFailure(
-                hierarchy.GetProperty(
-                    VSConstants.VSITEMID_ROOT,
-                    (int)__VSHPROPID.VSHPROPID_ExtObject,
-                    out project
-                )
-            );
-
-            return (project as EnvDTE.Project);
-        }
-
-        internal static IComponentModel GetComponentModel(this IServiceProvider serviceProvider) {
-            return (IComponentModel)serviceProvider.GetService(typeof(SComponentModel));
-        }
-        
-        internal static string GetFilePath(this ITextBuffer textBuffer) {
-            ITextDocument textDocument;
-            if (textBuffer.Properties.TryGetProperty<ITextDocument>(typeof(ITextDocument), out textDocument)) {
-                return textDocument.FilePath;
-            } else {
-                return null;
-            }
-        }
-
-        internal static T[] Append<T>(this T[] list, T item) {
-            T[] res = new T[list.Length + 1];
-            list.CopyTo(res, 0);
-            res[res.Length - 1] = item;
-            return res;
-        }
-
-        internal static EnvDTE.Project GetProject(this ITextBuffer buffer) {
-            var path = buffer.GetFilePath();
-            if (path != null && NodejsPackage.Instance != null) {
-                foreach (EnvDTE.Project proj in NodejsPackage.Instance.DTE.Solution.Projects) {
-                    var nodeProj = proj.GetNodeProject();
-                    if (nodeProj != null) {
-                        var nodeFile = nodeProj.FindNodeByFullPath(path);
-                        if (nodeFile != null) {
-                            return proj;
-                        }
-                    }
-                }
-                var item = NodejsPackage.Instance.DTE.Solution.FindProjectItem(path);
-                if (item != null) {
-                    return item.ContainingProject;
-                }
-            }
-            return null;
-        }
-
-        internal static NodejsProjectNode GetNodejsProject(this EnvDTE.Project project) {
-            return project.GetCommonProject() as NodejsProjectNode;
-        }
-
-        internal static VsProjectAnalyzer GetAnalyzer(this ITextView textView) {
-            NodejsReplEvaluator evaluator;
-            if (textView.Properties.TryGetProperty<NodejsReplEvaluator>(typeof(NodejsReplEvaluator), out evaluator)) {
-                //return evaluator.ReplAnalyzer;
-                throw new NotImplementedException("TODO: Repl analysis");
-            }
-            return textView.TextBuffer.GetAnalyzer();
-        }
-
-        /// <summary>
-        /// Checks to see if this is a REPL buffer starting with a extensible command such as .cls, .load, etc...
-        /// </summary>
-        internal static bool IsReplBufferWithCommand(this ITextSnapshot snapshot) {
-            return snapshot.TextBuffer.Properties.ContainsProperty(typeof(IReplEvaluator)) &&
-                   snapshot.Length != 0 &&
-                   snapshot[0] == '.';
-        }
-
-        internal static VsProjectAnalyzer GetAnalyzer(this ITextBuffer buffer) {
-            NodejsProjectNode pyProj;
-            VsProjectAnalyzer analyzer;
-            if (!buffer.Properties.TryGetProperty<NodejsProjectNode>(typeof(NodejsProjectNode), out pyProj)) {
-                var project = buffer.GetProject();
-                if (project != null) {
-                    pyProj = project.GetNodejsProject();
-                    if (pyProj != null) {
-                        buffer.Properties.AddProperty(typeof(NodejsProjectNode), pyProj);
-                    }
-                }
-            }
-
-            if (pyProj != null) {
-                analyzer = pyProj.Analyzer;
-                return analyzer;
-            }
-
-            // exists for tests where we don't run in VS and for the existing changes preview
-            if (buffer.Properties.TryGetProperty<VsProjectAnalyzer>(typeof(VsProjectAnalyzer), out analyzer)) {
-                return analyzer;
-            }
-
-            if (NodejsPackage.Instance == null) {
-                // The REPL is open on restart, but our package isn't loaded yet.  Force
-                // it to load now.
-                var shell = (IVsShell)NodejsPackage.GetGlobalService(typeof(SVsShell));
-                Guid packageGuid = typeof(NodejsPackage).GUID;
-                IVsPackage package;
-                if (ErrorHandler.Failed(shell.LoadPackage(ref packageGuid, out package))) {
-                    return null;
-                }
-                Debug.Assert(NodejsPackage.Instance != null);
-            }
-            return NodejsPackage.Instance.DefaultAnalyzer;
-        }
-
-        internal static bool TryGetJsProjectEntry(this ITextBuffer buffer, out IJsProjectEntry entry) {
-            IProjectEntry e;
-            if (buffer.TryGetProjectEntry(out e) && (entry = e as IJsProjectEntry) != null) {
-                return true;
-            }
-            entry = null;
-            return false;
-        }
-
-        internal static IProjectEntry GetProjectEntry(this ITextBuffer buffer) {
-            IProjectEntry res;
-            buffer.TryGetProjectEntry(out res);
-            return res;
-        }
-
-        internal static bool TryGetProjectEntry(this ITextBuffer buffer, out IProjectEntry entry) {
-            return buffer.Properties.TryGetProperty<IProjectEntry>(typeof(IProjectEntry), out entry);
-        }
-
-        internal static string LimitLines(
-            this string str,
-            int maxLines = 30,
-            int charsPerLine = 200,
-            bool ellipsisAtEnd = true,
-            bool stopAtFirstBlankLine = false
-        ) {
-            if (string.IsNullOrEmpty(str)) {
-                return str;
-            }
-
-            int lineCount = 0;
-            var prettyPrinted = new StringBuilder();
-            bool wasEmpty = true;
-
-            using (var reader = new StringReader(str)) {
-                for (var line = reader.ReadLine(); line != null && lineCount < maxLines; line = reader.ReadLine()) {
-                    if (string.IsNullOrWhiteSpace(line)) {
-                        if (wasEmpty) {
-                            continue;
-                        }
-                        wasEmpty = true;
-                        if (stopAtFirstBlankLine) {
-                            lineCount = maxLines;
-                            break;
-                        }
-                        lineCount += 1;
-                        prettyPrinted.AppendLine();
-                    } else {
-                        wasEmpty = false;
-                        lineCount += (line.Length / charsPerLine) + 1;
-                        prettyPrinted.AppendLine(line);
-                    }
-                }
-            }
-            if (ellipsisAtEnd && lineCount >= maxLines) {
-                prettyPrinted.AppendLine("...");
-            }
-            return prettyPrinted.ToString().Trim();
-        }
-
-        internal static bool CanComplete(this ClassificationSpan token) {
-            return token.ClassificationType.IsOfType(PredefinedClassificationTypeNames.Keyword) |
-                token.ClassificationType.IsOfType(PredefinedClassificationTypeNames.Identifier);
-        }
-
-        internal static bool IsOpenGrouping(this ClassificationSpan span) {
-            return span.ClassificationType.IsOfType(NodejsPredefinedClassificationTypeNames.Grouping) &&
-                span.Span.Length == 1 &&
-                (span.Span.GetText() == "{" || span.Span.GetText() == "[" || span.Span.GetText() == "(");
-        }
-
-        internal static bool IsCloseGrouping(this ClassificationSpan span) {
-            return span.ClassificationType.IsOfType(NodejsPredefinedClassificationTypeNames.Grouping) &&
-                span.Span.Length == 1 &&
-                (span.Span.GetText() == "}" || span.Span.GetText() == "]" || span.Span.GetText() == ")");
-        }
-
-        internal static void GotoSource(this LocationInfo location) {
-            NodejsPackage.NavigateTo(
-                location.FilePath,
-                location.Line - 1,
-                location.Column - 1
-            );            
-        }
-
-        internal static SnapshotPoint? GetCaretPosition(this ITextView view) {
-            return view.BufferGraph.MapDownToFirstMatch(
-               new SnapshotPoint(view.TextBuffer.CurrentSnapshot, view.Caret.Position.BufferPosition),
-               PointTrackingMode.Positive,
-               EditorExtensions.IsNodeJsContent,
-               PositionAffinity.Successor
-            );
-        }
-
-        private static bool IsIdentifierChar(char curChar) {
-            return Char.IsLetterOrDigit(curChar) || curChar == '_' || curChar == '$';
-        }
-
-        internal static ITrackingSpan GetCaretSpan(this ITextView view) {
-            var caretPoint = view.GetCaretPosition();
-            Debug.Assert(caretPoint != null);
-            var snapshot = caretPoint.Value.Snapshot;
-            var caretPos = caretPoint.Value.Position;
-
-            // fob(
-            //    ^
-            //    +---  Caret here
-            //
-            // We want to lookup fob, not fob(
-            //
-            ITrackingSpan span;
-            if (caretPos != snapshot.Length) {
-                string curChar = snapshot.GetText(caretPos, 1);
-                if (!IsIdentifierChar(curChar[0]) && caretPos > 0) {
-                    string prevChar = snapshot.GetText(caretPos - 1, 1);
-                    if (IsIdentifierChar(prevChar[0])) {
-                        caretPos--;
-                    }
-                }
-                span = snapshot.CreateTrackingSpan(
-                    caretPos,
-                    1,
-                    SpanTrackingMode.EdgeInclusive
-                );
-            } else {
-                span = snapshot.CreateTrackingSpan(
-                    caretPos,
-                    0,
-                    SpanTrackingMode.EdgeInclusive
-                );
-            }
-
-            return span;
-        }
-
-        internal static ITrackingSpan CreateTrackingSpan(this IQuickInfoSession session, ITextBuffer buffer) {
-            var triggerPoint = session.GetTriggerPoint(buffer);
-            var position = triggerPoint.GetPosition(buffer.CurrentSnapshot);
-            if (position == buffer.CurrentSnapshot.Length) {
-                return ((IIntellisenseSession)session).GetApplicableSpan(buffer);
-            }
-
-            return buffer.CurrentSnapshot.CreateTrackingSpan(position, 1, SpanTrackingMode.EdgeInclusive);
-        }
-
-        /// <summary>
-        /// Returns the span to use for the provided intellisense session.
-        /// </summary>
-        /// <returns>A tracking span. The span may be of length zero if there
-        /// is no suitable token at the trigger point.</returns>
-        internal static ITrackingSpan GetApplicableSpan(this IIntellisenseSession session, ITextBuffer buffer) {
-            var snapshot = buffer.CurrentSnapshot;
-            var triggerPoint = session.GetTriggerPoint(buffer);
-
-            var span = snapshot.GetApplicableSpan(triggerPoint);
-            if (span != null) {
-                return span;
-            }
-            return snapshot.CreateTrackingSpan(triggerPoint.GetPosition(snapshot), 0, SpanTrackingMode.EdgeInclusive);
-        }
-
-        /// <summary>
-        /// Returns the applicable span at the provided position.
-        /// </summary>
-        /// <returns>A tracking span, or null if there is no token at the
-        /// provided position.</returns>
-        internal static ITrackingSpan GetApplicableSpan(this ITextSnapshot snapshot, ITrackingPoint point) {
-            return snapshot.GetApplicableSpan(point.GetPosition(snapshot));
-        }
-
-        /// <summary>
-        /// Returns the applicable span at the provided position.
-        /// </summary>
-        /// <returns>A tracking span, or null if there is no token at the
-        /// provided position.</returns>
-        internal static ITrackingSpan GetApplicableSpan(this ITextSnapshot snapshot, int position) {
-            var classifier = snapshot.TextBuffer.GetNodejsClassifier();
-            var line = snapshot.GetLineFromPosition(position);
-            if (classifier == null || line == null) {
-                return null;
-            }
-
-            var spanLength = position - line.Start.Position;
-            // Increase position by one to include 'fob' in: "abc.|fob"
-            if (spanLength < line.Length) {
-                spanLength += 1;
-            }
-
-            var classifications = classifier.GetClassificationSpans(new SnapshotSpan(line.Start, spanLength));
-            // Handle "|"
-            if (classifications == null || classifications.Count == 0) {
-                return null;
-            }
-
-            var lastToken = classifications[classifications.Count - 1];
-            // Handle "fob |"
-            if (lastToken == null || position > lastToken.Span.End) {
-                return null;
-            }
-
-            if (position > lastToken.Span.Start) {
-                if (lastToken.CanComplete()) {
-                    // Handle "fo|o"
-                    return snapshot.CreateTrackingSpan(lastToken.Span, SpanTrackingMode.EdgeInclusive);
-                } else {
-                    // Handle "<|="
-                    return null;
-                }
-            }
-
-            var secondLastToken = classifications.Count >= 2 ? classifications[classifications.Count - 2] : null;
-            if (lastToken.Span.Start == position && lastToken.CanComplete() &&
-                (secondLastToken == null ||             // Handle "|fob"
-                 position > secondLastToken.Span.End || // Handle "if |fob"
-                 !secondLastToken.CanComplete())) {     // Handle "abc.|fob"
-                return snapshot.CreateTrackingSpan(lastToken.Span, SpanTrackingMode.EdgeInclusive);
-            }
-
-            // Handle "abc|."
-            // ("ab|c." would have been treated as "ab|c")
-            if (secondLastToken != null && secondLastToken.Span.End == position && secondLastToken.CanComplete()) {
-                return snapshot.CreateTrackingSpan(secondLastToken.Span, SpanTrackingMode.EdgeInclusive);
-            }
-
-            return null;
-        }
-    }
-}
->>>>>>> f1e4aae8
+﻿//*********************************************************//
+//    Copyright (c) Microsoft. All rights reserved.
+//    
+//    Apache 2.0 License
+//    
+//    You may obtain a copy of the License at
+//    http://www.apache.org/licenses/LICENSE-2.0
+//    
+//    Unless required by applicable law or agreed to in writing, software 
+//    distributed under the License is distributed on an "AS IS" BASIS, 
+//    WITHOUT WARRANTIES OR CONDITIONS OF ANY KIND, either express or 
+//    implied. See the License for the specific language governing 
+//    permissions and limitations under the License.
+//
+//*********************************************************//
+
+using System;
+using System.Collections.Generic;
+using System.Diagnostics;
+using System.IO;
+using System.Text;
+using Microsoft.NodejsTools;
+using Microsoft.NodejsTools.Analysis;
+using Microsoft.NodejsTools.Classifier;
+using Microsoft.NodejsTools.Editor.Core;
+using Microsoft.NodejsTools.Intellisense;
+using Microsoft.NodejsTools.Project;
+using Microsoft.NodejsTools.Repl;
+using Microsoft.VisualStudio;
+using Microsoft.VisualStudio.ComponentModelHost;
+using Microsoft.VisualStudio.Language.Intellisense;
+using Microsoft.VisualStudio.Language.StandardClassification;
+using Microsoft.VisualStudio.Shell;
+using Microsoft.VisualStudio.Shell.Interop;
+using Microsoft.VisualStudio.Text;
+using Microsoft.VisualStudio.Text.Classification;
+using Microsoft.VisualStudio.Text.Editor;
+using Microsoft.VisualStudioTools;
+using Microsoft.VisualStudioTools.Project;
+
+namespace Microsoft.NodejsTools {
+    public static class Extensions {
+
+        internal static bool IsPlatformAware(this ProjectNode projectNode) {
+            string platAwarePropStr = projectNode.BuildProject.GetPropertyValue(ProjectFileConstants.PlatformAware);
+            bool isPlatformAware = false;
+            bool.TryParse(platAwarePropStr, out isPlatformAware);
+            return isPlatformAware;
+        }
+
+        public static IEnumerable<IVsProject> EnumerateLoadedProjects(this IVsSolution solution, bool onlyNodeProjects = true) {
+            var flags =
+                onlyNodeProjects ?
+                (uint)(__VSENUMPROJFLAGS.EPF_LOADEDINSOLUTION | __VSENUMPROJFLAGS.EPF_MATCHTYPE) :
+                (uint)(__VSENUMPROJFLAGS.EPF_LOADEDINSOLUTION | __VSENUMPROJFLAGS.EPF_ALLVIRTUAL);
+            var guid = new Guid(Guids.NodejsBaseProjectFactoryString);
+            IEnumHierarchies hierarchies;
+            ErrorHandler.ThrowOnFailure((solution.GetProjectEnum(
+                flags,
+                ref guid,
+                out hierarchies)));
+            IVsHierarchy[] hierarchy = new IVsHierarchy[1];
+            uint fetched;
+            while (ErrorHandler.Succeeded(hierarchies.Next(1, hierarchy, out fetched)) && fetched == 1) {
+                var project = hierarchy[0] as IVsProject;
+                if (project != null) {
+                    yield return project;
+                }
+            }
+        }
+
+        internal static IEnumerable<uint> EnumerateProjectItems(this IVsProject project) {
+            var enumHierarchyItemsFactory = Package.GetGlobalService(typeof(SVsEnumHierarchyItemsFactory)) as IVsEnumHierarchyItemsFactory;
+            var hierarchy = (IVsHierarchy)project;
+            if (enumHierarchyItemsFactory != null && project != null) {
+                IEnumHierarchyItems enumHierarchyItems;
+                if (ErrorHandler.Succeeded(
+                    enumHierarchyItemsFactory.EnumHierarchyItems(
+                        hierarchy,
+                        (uint)(__VSEHI.VSEHI_Leaf | __VSEHI.VSEHI_Nest | __VSEHI.VSEHI_OmitHier),
+                        (uint)VSConstants.VSITEMID_ROOT,
+                        out enumHierarchyItems))) {
+                    if (enumHierarchyItems != null) {
+                        VSITEMSELECTION[] rgelt = new VSITEMSELECTION[1];
+                        uint fetched;
+                        while (VSConstants.S_OK == enumHierarchyItems.Next(1, rgelt, out fetched) && fetched == 1) {
+                            yield return rgelt[0].itemid;
+                        }
+                    }
+                }
+            }
+        }
+
+        internal static NodejsProjectNode GetNodeProject(this EnvDTE.Project project) {
+            return project.GetCommonProject() as NodejsProjectNode;
+        }
+
+        internal static EnvDTE.Project GetProject(this IVsHierarchy hierarchy) {
+            object project;
+
+            ErrorHandler.ThrowOnFailure(
+                hierarchy.GetProperty(
+                    VSConstants.VSITEMID_ROOT,
+                    (int)__VSHPROPID.VSHPROPID_ExtObject,
+                    out project
+                )
+            );
+
+            return (project as EnvDTE.Project);
+        }
+
+        internal static IComponentModel GetComponentModel(this IServiceProvider serviceProvider) {
+            return (IComponentModel)serviceProvider.GetService(typeof(SComponentModel));
+        }
+
+        internal static string GetFilePath(this ITextBuffer textBuffer) {
+            ITextDocument textDocument;
+            if (textBuffer.Properties.TryGetProperty<ITextDocument>(typeof(ITextDocument), out textDocument)) {
+                return textDocument.FilePath;
+            } else {
+                return null;
+            }
+        }
+
+        internal static T[] Append<T>(this T[] list, T item) {
+            T[] res = new T[list.Length + 1];
+            list.CopyTo(res, 0);
+            res[res.Length - 1] = item;
+            return res;
+        }
+
+        internal static EnvDTE.Project GetProject(this ITextBuffer buffer) {
+            var path = buffer.GetFilePath();
+            if (path != null && NodejsPackage.Instance != null) {
+                foreach (EnvDTE.Project proj in NodejsPackage.Instance.DTE.Solution.Projects) {
+                    var nodeProj = proj.GetNodeProject();
+                    if (nodeProj != null) {
+                        var nodeFile = nodeProj.FindNodeByFullPath(path);
+                        if (nodeFile != null) {
+                            return proj;
+                        }
+                    }
+                }
+                var item = NodejsPackage.Instance.DTE.Solution.FindProjectItem(path);
+                if (item != null) {
+                    return item.ContainingProject;
+                }
+            }
+            return null;
+        }
+
+        internal static NodejsProjectNode GetNodejsProject(this EnvDTE.Project project) {
+            return project.GetCommonProject() as NodejsProjectNode;
+        }
+
+        internal static VsProjectAnalyzer GetAnalyzer(this ITextView textView) {
+            NodejsReplEvaluator evaluator;
+            if (textView.Properties.TryGetProperty<NodejsReplEvaluator>(typeof(NodejsReplEvaluator), out evaluator)) {
+                //return evaluator.ReplAnalyzer;
+                throw new NotImplementedException("TODO: Repl analysis");
+            }
+            return textView.TextBuffer.GetAnalyzer();
+        }
+
+        /// <summary>
+        /// Checks to see if this is a REPL buffer starting with a extensible command such as .cls, .load, etc...
+        /// </summary>
+        internal static bool IsReplBufferWithCommand(this ITextSnapshot snapshot) {
+            return snapshot.TextBuffer.Properties.ContainsProperty(typeof(IReplEvaluator)) &&
+                   snapshot.Length != 0 &&
+                   snapshot[0] == '.';
+        }
+
+        internal static VsProjectAnalyzer GetAnalyzer(this ITextBuffer buffer) {
+            NodejsProjectNode pyProj;
+            VsProjectAnalyzer analyzer;
+            if (!buffer.Properties.TryGetProperty<NodejsProjectNode>(typeof(NodejsProjectNode), out pyProj)) {
+                var project = buffer.GetProject();
+                if (project != null) {
+                    pyProj = project.GetNodejsProject();
+                    if (pyProj != null) {
+                        buffer.Properties.AddProperty(typeof(NodejsProjectNode), pyProj);
+                    }
+                }
+            }
+
+            if (pyProj != null) {
+                analyzer = pyProj.Analyzer;
+                return analyzer;
+            }
+
+            // exists for tests where we don't run in VS and for the existing changes preview
+            if (buffer.Properties.TryGetProperty<VsProjectAnalyzer>(typeof(VsProjectAnalyzer), out analyzer)) {
+                return analyzer;
+            }
+
+            if (NodejsPackage.Instance == null) {
+                // The REPL is open on restart, but our package isn't loaded yet.  Force
+                // it to load now.
+                var shell = (IVsShell)NodejsPackage.GetGlobalService(typeof(SVsShell));
+                Guid packageGuid = typeof(NodejsPackage).GUID;
+                IVsPackage package;
+                if (ErrorHandler.Failed(shell.LoadPackage(ref packageGuid, out package))) {
+                    return null;
+                }
+                Debug.Assert(NodejsPackage.Instance != null);
+            }
+            return NodejsPackage.Instance.DefaultAnalyzer;
+        }
+
+        internal static bool TryGetJsProjectEntry(this ITextBuffer buffer, out IJsProjectEntry entry) {
+            IProjectEntry e;
+            if (buffer.TryGetProjectEntry(out e) && (entry = e as IJsProjectEntry) != null) {
+                return true;
+            }
+            entry = null;
+            return false;
+        }
+
+        internal static IProjectEntry GetProjectEntry(this ITextBuffer buffer) {
+            IProjectEntry res;
+            buffer.TryGetProjectEntry(out res);
+            return res;
+        }
+
+        internal static bool TryGetProjectEntry(this ITextBuffer buffer, out IProjectEntry entry) {
+            return buffer.Properties.TryGetProperty<IProjectEntry>(typeof(IProjectEntry), out entry);
+        }
+
+        internal static string LimitLines(
+            this string str,
+            int maxLines = 30,
+            int charsPerLine = 200,
+            bool ellipsisAtEnd = true,
+            bool stopAtFirstBlankLine = false
+        ) {
+            if (string.IsNullOrEmpty(str)) {
+                return str;
+            }
+
+            int lineCount = 0;
+            var prettyPrinted = new StringBuilder();
+            bool wasEmpty = true;
+
+            using (var reader = new StringReader(str)) {
+                for (var line = reader.ReadLine(); line != null && lineCount < maxLines; line = reader.ReadLine()) {
+                    if (string.IsNullOrWhiteSpace(line)) {
+                        if (wasEmpty) {
+                            continue;
+                        }
+                        wasEmpty = true;
+                        if (stopAtFirstBlankLine) {
+                            lineCount = maxLines;
+                            break;
+                        }
+                        lineCount += 1;
+                        prettyPrinted.AppendLine();
+                    } else {
+                        wasEmpty = false;
+                        lineCount += (line.Length / charsPerLine) + 1;
+                        prettyPrinted.AppendLine(line);
+                    }
+                }
+            }
+            if (ellipsisAtEnd && lineCount >= maxLines) {
+                prettyPrinted.AppendLine("...");
+            }
+            return prettyPrinted.ToString().Trim();
+        }
+
+        internal static bool CanComplete(this ClassificationSpan token) {
+            return token.ClassificationType.IsOfType(PredefinedClassificationTypeNames.Keyword) |
+                token.ClassificationType.IsOfType(PredefinedClassificationTypeNames.Identifier);
+        }
+
+        internal static bool IsOpenGrouping(this ClassificationSpan span) {
+            return span.ClassificationType.IsOfType(NodejsPredefinedClassificationTypeNames.Grouping) &&
+                span.Span.Length == 1 &&
+                (span.Span.GetText() == "{" || span.Span.GetText() == "[" || span.Span.GetText() == "(");
+        }
+
+        internal static bool IsCloseGrouping(this ClassificationSpan span) {
+            return span.ClassificationType.IsOfType(NodejsPredefinedClassificationTypeNames.Grouping) &&
+                span.Span.Length == 1 &&
+                (span.Span.GetText() == "}" || span.Span.GetText() == "]" || span.Span.GetText() == ")");
+        }
+
+        internal static void GotoSource(this LocationInfo location) {
+            NodejsPackage.NavigateTo(
+                location.FilePath,
+                location.Line - 1,
+                location.Column - 1
+            );
+        }
+
+        internal static SnapshotPoint? GetCaretPosition(this ITextView view) {
+            return view.BufferGraph.MapDownToFirstMatch(
+               new SnapshotPoint(view.TextBuffer.CurrentSnapshot, view.Caret.Position.BufferPosition),
+               PointTrackingMode.Positive,
+               EditorExtensions.IsNodeJsContent,
+               PositionAffinity.Successor
+            );
+        }
+
+        private static bool IsIdentifierChar(char curChar) {
+            return Char.IsLetterOrDigit(curChar) || curChar == '_' || curChar == '$';
+        }
+
+        internal static ITrackingSpan GetCaretSpan(this ITextView view) {
+            var caretPoint = view.GetCaretPosition();
+            Debug.Assert(caretPoint != null);
+            var snapshot = caretPoint.Value.Snapshot;
+            var caretPos = caretPoint.Value.Position;
+
+            // fob(
+            //    ^
+            //    +---  Caret here
+            //
+            // We want to lookup fob, not fob(
+            //
+            ITrackingSpan span;
+            if (caretPos != snapshot.Length) {
+                string curChar = snapshot.GetText(caretPos, 1);
+                if (!IsIdentifierChar(curChar[0]) && caretPos > 0) {
+                    string prevChar = snapshot.GetText(caretPos - 1, 1);
+                    if (IsIdentifierChar(prevChar[0])) {
+                        caretPos--;
+                    }
+                }
+                span = snapshot.CreateTrackingSpan(
+                    caretPos,
+                    1,
+                    SpanTrackingMode.EdgeInclusive
+                );
+            } else {
+                span = snapshot.CreateTrackingSpan(
+                    caretPos,
+                    0,
+                    SpanTrackingMode.EdgeInclusive
+                );
+            }
+
+            return span;
+        }
+
+        internal static ITrackingSpan CreateTrackingSpan(this IQuickInfoSession session, ITextBuffer buffer) {
+            var triggerPoint = session.GetTriggerPoint(buffer);
+            var position = triggerPoint.GetPosition(buffer.CurrentSnapshot);
+            if (position == buffer.CurrentSnapshot.Length) {
+                return ((IIntellisenseSession)session).GetApplicableSpan(buffer);
+            }
+
+            return buffer.CurrentSnapshot.CreateTrackingSpan(position, 1, SpanTrackingMode.EdgeInclusive);
+        }
+
+        /// <summary>
+        /// Returns the span to use for the provided intellisense session.
+        /// </summary>
+        /// <returns>A tracking span. The span may be of length zero if there
+        /// is no suitable token at the trigger point.</returns>
+        internal static ITrackingSpan GetApplicableSpan(this IIntellisenseSession session, ITextBuffer buffer) {
+            var snapshot = buffer.CurrentSnapshot;
+            var triggerPoint = session.GetTriggerPoint(buffer);
+
+            var span = snapshot.GetApplicableSpan(triggerPoint);
+            if (span != null) {
+                return span;
+            }
+            return snapshot.CreateTrackingSpan(triggerPoint.GetPosition(snapshot), 0, SpanTrackingMode.EdgeInclusive);
+        }
+
+        /// <summary>
+        /// Returns the applicable span at the provided position.
+        /// </summary>
+        /// <returns>A tracking span, or null if there is no token at the
+        /// provided position.</returns>
+        internal static ITrackingSpan GetApplicableSpan(this ITextSnapshot snapshot, ITrackingPoint point) {
+            return snapshot.GetApplicableSpan(point.GetPosition(snapshot));
+        }
+
+        /// <summary>
+        /// Returns the applicable span at the provided position.
+        /// </summary>
+        /// <returns>A tracking span, or null if there is no token at the
+        /// provided position.</returns>
+        internal static ITrackingSpan GetApplicableSpan(this ITextSnapshot snapshot, int position) {
+            var classifier = snapshot.TextBuffer.GetNodejsClassifier();
+            var line = snapshot.GetLineFromPosition(position);
+            if (classifier == null || line == null) {
+                return null;
+            }
+
+            var spanLength = position - line.Start.Position;
+            // Increase position by one to include 'fob' in: "abc.|fob"
+            if (spanLength < line.Length) {
+                spanLength += 1;
+            }
+
+            var classifications = classifier.GetClassificationSpans(new SnapshotSpan(line.Start, spanLength));
+            // Handle "|"
+            if (classifications == null || classifications.Count == 0) {
+                return null;
+            }
+
+            var lastToken = classifications[classifications.Count - 1];
+            // Handle "fob |"
+            if (lastToken == null || position > lastToken.Span.End) {
+                return null;
+            }
+
+            if (position > lastToken.Span.Start) {
+                if (lastToken.CanComplete()) {
+                    // Handle "fo|o"
+                    return snapshot.CreateTrackingSpan(lastToken.Span, SpanTrackingMode.EdgeInclusive);
+                } else {
+                    // Handle "<|="
+                    return null;
+                }
+            }
+
+            var secondLastToken = classifications.Count >= 2 ? classifications[classifications.Count - 2] : null;
+            if (lastToken.Span.Start == position && lastToken.CanComplete() &&
+                (secondLastToken == null ||             // Handle "|fob"
+                 position > secondLastToken.Span.End || // Handle "if |fob"
+                 !secondLastToken.CanComplete())) {     // Handle "abc.|fob"
+                return snapshot.CreateTrackingSpan(lastToken.Span, SpanTrackingMode.EdgeInclusive);
+            }
+
+            // Handle "abc|."
+            // ("ab|c." would have been treated as "ab|c")
+            if (secondLastToken != null && secondLastToken.Span.End == position && secondLastToken.CanComplete()) {
+                return snapshot.CreateTrackingSpan(secondLastToken.Span, SpanTrackingMode.EdgeInclusive);
+            }
+
+            return null;
+        }
+    }
+}