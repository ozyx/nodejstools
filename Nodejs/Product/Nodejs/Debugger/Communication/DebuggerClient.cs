--- conflicted
+++ resolved
@@ -197,30 +197,19 @@
         /// Handles response message.
         /// </summary>
         /// <param name="message">Message.</param>
-<<<<<<< HEAD
         private void HandleResponseMessage(JObject message)
         {
+            var messageId = message["request_seq"];
+
             TaskCompletionSource<JObject> promise;
-            var messageId = (int)message["request_seq"];
-
-            if (this._messages.TryGetValue(messageId, out promise))
+            if (messageId != null && _messages.TryGetValue((int)messageId, out promise))
             {
                 promise.SetResult(message);
             }
             else
             {
-                Debug.Fail(string.Format(CultureInfo.CurrentCulture, "Invalid response identifier '{0}'", messageId));
-=======
-        private void HandleResponseMessage(JObject message) {
-            var messageId = message["request_seq"];
-
-            TaskCompletionSource<JObject> promise;
-            if (messageId != null && _messages.TryGetValue((int)messageId, out promise)) {
-                promise.SetResult(message);
-            } else {
                 Debug.Fail(string.Format(CultureInfo.CurrentCulture, "Invalid response identifier '{0}'", messageId ?? "<null>"));
->>>>>>> 179c4d92
             }
         }
     }
-}
+}