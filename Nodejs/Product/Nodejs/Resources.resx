--- conflicted
+++ resolved
@@ -562,7 +562,6 @@
   </data>
   <data name="DownloadAndInstall" xml:space="preserve">
     <value>&amp;Download and install now
-<<<<<<< HEAD
 You will need to restart Visual Studio after installation.</value>
   </data>
   <data name="ErrorNoDte" xml:space="preserve">
@@ -601,45 +600,6 @@
   <data name="SurroundWith" xml:space="preserve">
     <value>Surround With</value>
   </data>
-=======
-You will need to restart Visual Studio after installation.</value>
-  </data>
-  <data name="ErrorNoDte" xml:space="preserve">
-    <value>Unable to start wizard: no automation object available.</value>
-  </data>
-  <data name="UpgradedEnvironmentVariables" xml:space="preserve">
-    <value>Replaced &lt;EnvironmentVariables&gt; property with &lt;Environment&gt;. This project will no longer work with NTVS 1.0 beta 2 or below.</value>
-  </data>
-  <data name="Milliseconds" xml:space="preserve">
-    <value>milliseconds</value>
-  </data>
-  <data name="Seconds" xml:space="preserve">
-    <value>seconds</value>
-  </data>
-  <data name="StatusAnalysisUpToDate" xml:space="preserve">
-    <value>Node.js code analysis is up to date, analyzed {0:N0} function(s) in {1}</value>
-  </data>
-  <data name="IncludeNodeModulesCancelTitle" xml:space="preserve">
-    <value>Do nothing (recommended)</value>
-  </data>
-  <data name="IncludeNodeModulesContent" xml:space="preserve">
-    <value>Including 'node_modules' in your project is generally unnecessary, and may reduce Visual Studio's performance. You can continue to use and deploy packages from 'node_modules' without including it in your project.</value>
-  </data>
-  <data name="IncludeNodeModulesIncludeDescription" xml:space="preserve">
-    <value>This may be a long-running operation, during which Visual Studio will be unusable.</value>
-  </data>
-  <data name="IncludeNodeModulesIncludeTitle" xml:space="preserve">
-    <value>Include 'node_modules' folder in project</value>
-  </data>
-  <data name="IncludeNodeModulesInformation" xml:space="preserve">
-    <value>&lt;a href="http://go.microsoft.com/fwlink/?LinkID=518083"&gt;More Information&lt;/a&gt;</value>
-  </data>
-  <data name="InsertSnippet" xml:space="preserve">
-    <value>Insert Snippet</value>
-  </data>
-  <data name="SurroundWith" xml:space="preserve">
-    <value>Surround With</value>
-  </data>
   <data name="TsdErrorOccured" xml:space="preserve">
     <value>Error installing typings.</value>
   </data>
@@ -649,5 +609,4 @@
   <data name="TsdNotInstalledError" xml:space="preserve">
     <value>Could not find TSD. Make sure you have installed it globally.</value>
   </data>
->>>>>>> 11bbbbcd
 </root>