﻿// Copyright (c) Microsoft.  All Rights Reserved.  Licensed under the Apache License, Version 2.0.  See License.txt in the project root for license information.

using System;
using System.Collections;
using System.Collections.Generic;
using System.Reflection;
using System.Runtime.InteropServices;

namespace Microsoft.VisualStudioTools.Project.Automation
{
    /// <summary>
    /// Contains all of the properties of a given object that are contained in a generic collection of properties.
    /// </summary>
    [ComVisible(true)]
    public class OAProperties : EnvDTE.Properties
    {
        private NodeProperties target;
        private Dictionary<string, EnvDTE.Property> properties = new Dictionary<string, EnvDTE.Property>();

        [System.Diagnostics.CodeAnalysis.SuppressMessage("Microsoft.Usage", "CA2214:DoNotCallOverridableMethodsInConstructors")]
        public OAProperties(NodeProperties target)
        {
            Utilities.ArgumentNotNull("target", target);

            this.target = target;
            this.AddPropertiesFromType(target.GetType());
        }

        /// <summary>
        /// Defines the NodeProperties object that contains the defines the properties.
        /// </summary>
        public NodeProperties Target => this.target;

        #region EnvDTE.Properties

        /// <summary>
        /// Microsoft Internal Use Only.
        /// </summary>
        public virtual object Application => null;
        /// <summary>
        /// Gets a value indicating the number of objects in the collection.
        /// </summary>
        public int Count => this.properties.Count;
        /// <summary>
        /// Gets the top-level extensibility object.
        /// </summary>
        public virtual EnvDTE.DTE DTE
        {
            get
            {
                if (this.target.HierarchyNode == null || this.target.HierarchyNode.ProjectMgr == null || this.target.HierarchyNode.ProjectMgr.IsClosed ||
                    this.target.HierarchyNode.ProjectMgr.Site == null)
                {
                    throw new InvalidOperationException();
                }
                return this.target.HierarchyNode.ProjectMgr.Site.GetService(typeof(EnvDTE.DTE)) as EnvDTE.DTE;
            }
        }

        /// <summary>
        /// Gets an enumeration for items in a collection. 
        /// </summary>
        /// <returns>An enumerator. </returns>
        public IEnumerator GetEnumerator()
        {
            if (this.properties.Count == 0)
            {
                yield return new OANullProperty(this);
            }

            IEnumerator enumerator = this.properties.Values.GetEnumerator();

            while (enumerator.MoveNext())
            {
                yield return enumerator.Current;
            }
        }

        /// <summary>
        /// Returns an indexed member of a Properties collection. 
        /// </summary>
        /// <param name="index">The index at which to return a mamber.</param>
        /// <returns>A Property object.</returns>
        public virtual EnvDTE.Property Item(object index)
        {
            if (index is string)
            {
                var indexAsString = (string)index;
                if (this.properties.ContainsKey(indexAsString))
                {
                    return (EnvDTE.Property)this.properties[indexAsString];
                }
            }
            else if (index is int)
            {
                var realIndex = (int)index - 1;
                if (realIndex >= 0 && realIndex < this.properties.Count)
                {
                    var enumerator = this.properties.Values.GetEnumerator();

                    var i = 0;
                    while (enumerator.MoveNext())
                    {
                        if (i++ == realIndex)
                        {
                            return (EnvDTE.Property)enumerator.Current;
                        }
                    }
                }
            }

<<<<<<< HEAD
            // per API we should throw if we can't find the property.
            throw new ArgumentException(SR.GetString(SR.InvalidParameter), "index");
=======
            throw new ArgumentException(SR.GetString(SR.InvalidParameter), nameof(index));
>>>>>>> 7384859d
        }
        /// <summary>
        /// Gets the immediate parent object of a Properties collection.
        /// </summary>
        public virtual object Parent => null;
        #endregion

        #region methods
        /// <summary>
        /// Add properties to the collection of properties filtering only those properties which are com-visible and AutomationBrowsable
        /// </summary>
        /// <param name="targetType">The type of NodeProperties the we should filter on</param>
        private void AddPropertiesFromType(Type targetType)
        {
            Utilities.ArgumentNotNull("targetType", targetType);

            // If the type is not COM visible, we do not expose any of the properties
            if (!IsComVisible(targetType))
            {
                return;
            }

            // Add all properties being ComVisible and AutomationVisible 
            var propertyInfos = targetType.GetProperties();
            foreach (var propertyInfo in propertyInfos)
            {
                if (!IsInMap(propertyInfo) && IsComVisible(propertyInfo) && IsAutomationVisible(propertyInfo))
                {
                    AddProperty(propertyInfo);
                }
            }
        }
        #endregion

        #region virtual methods
        /// <summary>
        /// Creates a new OAProperty object and adds it to the current list of properties
        /// </summary>
        /// <param name="propertyInfo">The property to be associated with an OAProperty object</param>
        private void AddProperty(PropertyInfo propertyInfo)
        {
            var attrs = propertyInfo.GetCustomAttributes(typeof(PropertyNameAttribute), false);
            var name = propertyInfo.Name;
            if (attrs.Length > 0)
            {
                name = ((PropertyNameAttribute)attrs[0]).Name;
            }
            this.properties.Add(name, new OAProperty(this, propertyInfo));
        }
        #endregion

        #region helper methods

        private bool IsInMap(PropertyInfo propertyInfo)
        {
            return this.properties.ContainsKey(propertyInfo.Name);
        }

        private static bool IsAutomationVisible(PropertyInfo propertyInfo)
        {
            var customAttributesOnProperty = propertyInfo.GetCustomAttributes(typeof(AutomationBrowsableAttribute), true);

            foreach (AutomationBrowsableAttribute attr in customAttributesOnProperty)
            {
                if (!attr.Browsable)
                {
                    return false;
                }
            }
            return true;
        }

        private static bool IsComVisible(Type targetType)
        {
            var customAttributesOnProperty = targetType.GetCustomAttributes(typeof(ComVisibleAttribute), true);

            foreach (ComVisibleAttribute attr in customAttributesOnProperty)
            {
                if (!attr.Value)
                {
                    return false;
                }
            }
            return true;
        }

        private static bool IsComVisible(PropertyInfo propertyInfo)
        {
            var customAttributesOnProperty = propertyInfo.GetCustomAttributes(typeof(ComVisibleAttribute), true);

            foreach (ComVisibleAttribute attr in customAttributesOnProperty)
            {
                if (!attr.Value)
                {
                    return false;
                }
            }
            return true;
        }

        #endregion
    }
}<|MERGE_RESOLUTION|>--- conflicted
+++ resolved
@@ -109,12 +109,8 @@
                 }
             }
 
-<<<<<<< HEAD
             // per API we should throw if we can't find the property.
-            throw new ArgumentException(SR.GetString(SR.InvalidParameter), "index");
-=======
             throw new ArgumentException(SR.GetString(SR.InvalidParameter), nameof(index));
->>>>>>> 7384859d
         }
         /// <summary>
         /// Gets the immediate parent object of a Properties collection.
