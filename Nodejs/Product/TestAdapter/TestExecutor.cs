﻿//*********************************************************//
//    Copyright (c) Microsoft. All rights reserved.
//    
//    Apache 2.0 License
//    
//    You may obtain a copy of the License at
//    http://www.apache.org/licenses/LICENSE-2.0
//    
//    Unless required by applicable law or agreed to in writing, software 
//    distributed under the License is distributed on an "AS IS" BASIS, 
//    WITHOUT WARRANTIES OR CONDITIONS OF ANY KIND, either express or 
//    implied. See the License for the specific language governing 
//    permissions and limitations under the License.
//
//*********************************************************//

using System;
using System.Collections.Generic;
using System.Diagnostics;
using System.Globalization;
using System.IO;
using System.Linq;
using System.Net.NetworkInformation;
using System.Reflection;
using System.Runtime.InteropServices;
using System.Text;
using System.Threading;
using Microsoft.NodejsTools.TestAdapter.TestFrameworks;
using Microsoft.VisualStudio.TestPlatform.ObjectModel;
using Microsoft.VisualStudio.TestPlatform.ObjectModel.Adapter;
using Microsoft.VisualStudio.TestPlatform.ObjectModel.Logging;
using Microsoft.VisualStudioTools;
using Microsoft.VisualStudioTools.Project;
using MSBuild = Microsoft.Build.Evaluation;
<<<<<<< HEAD
using Newtonsoft.Json;

namespace Microsoft.NodejsTools.TestAdapter {
    class TestExecutionRedirector : Redirector
    {
        Action<string> writer;
        public TestExecutionRedirector(Action<string> onWriteLine)
        {
            writer = onWriteLine;
        }
        public override void WriteErrorLine(string line)
        {
            writer(line);
        }

        public override void WriteLine(string line)
        {
            writer(line);
        }

        public override bool CloseStandardInput()
        {
            return false;
        }
    }

=======

namespace Microsoft.NodejsTools.TestAdapter
{
>>>>>>> 85b1c13c
    [ExtensionUri(TestExecutor.ExecutorUriString)]
    class TestExecutor : ITestExecutor {
        public const string ExecutorUriString = "executor://NodejsTestExecutor/v1";
        public static readonly Uri ExecutorUri = new Uri(ExecutorUriString);
        //get from NodeRemoteDebugPortSupplier::PortSupplierId
        private static readonly Guid NodejsRemoteDebugPortSupplierUnsecuredId = new Guid("{9E16F805-5EFC-4CE5-8B67-9AE9B643EF80}");

        private readonly ManualResetEvent _cancelRequested = new ManualResetEvent(false);

        private static readonly char[] _needToBeQuoted = new[] { ' ', '"' };
        private ProcessOutput _nodeProcess;
        private object _syncObject = new object();
        private List<TestCase> _currentTests;
        private IFrameworkHandle _frameworkHandle;
        private TestResult _currentResult = null;
        private ResultObject _currentResultObject = null;

        public void Cancel() {
            //let us just kill the node process there, rather do it late, because VS engine process 
            //could exit right after this call and our node process will be left running.
            KillNodeProcess();
            _cancelRequested.Set();
        }

        private void ProcessTestRunnerEmit(string line)
        {
            try
            {
                TestEvent testEvent = JsonConvert.DeserializeObject<TestEvent>(line);
                // Extract test from list of tests
                var test = _currentTests.Where(n => n.DisplayName == testEvent.title);
                if (test.Count() > 0)
                {
                    if (testEvent.type == "test start")
                    {
                        _currentResult = new TestResult(test.First());
                        _currentResult.StartTime = DateTimeOffset.Now;
                        _frameworkHandle.RecordStart(test.First());
                    }
                    else if (testEvent.type == "result")
                    {
                        RecordEnd(_frameworkHandle, test.First(), _currentResult, testEvent.result);
                    }
                }
                else if (testEvent.type == "suite end")
                {
                    _currentResultObject = testEvent.result;
                }
            }
            catch (JsonReaderException) {
                // Often lines emitted while running tests are not test results, and thus will fail to parse above
            }
        }

        /// <summary>
        /// This is the equivalent of "RunAll" functionality
        /// </summary>
        /// <param name="sources">Refers to the list of test sources passed to the test adapter from the client.  (Client could be VS or command line)</param>
        /// <param name="runContext">Defines the settings related to the current run</param>
        /// <param name="frameworkHandle">Handle to framework.  Used for recording results</param>
        public void RunTests(IEnumerable<string> sources, IRunContext runContext, IFrameworkHandle frameworkHandle) {
            ValidateArg.NotNull(sources, "sources");
            ValidateArg.NotNull(runContext, "runContext");
            ValidateArg.NotNull(frameworkHandle, "frameworkHandle");

            _cancelRequested.Reset();

            var receiver = new TestReceiver();
            var discoverer = new TestDiscoverer();
            discoverer.DiscoverTests(sources, null, frameworkHandle, receiver);

            if (_cancelRequested.WaitOne(0)) {
                return;
            }

            RunTests(receiver.Tests, runContext, frameworkHandle);
        }

        /// <summary>
        /// This is the equivalent of "Run Selected Tests" functionality.
        /// </summary>
        /// <param name="tests">The list of TestCases selected to run</param>
        /// <param name="runContext">Defines the settings related to the current run</param>
        /// <param name="frameworkHandle">Handle to framework.  Used for recording results</param>
        public void RunTests(IEnumerable<TestCase> tests, IRunContext runContext, IFrameworkHandle frameworkHandle)
        {
            ValidateArg.NotNull(tests, "tests");
            ValidateArg.NotNull(runContext, "runContext");
            ValidateArg.NotNull(frameworkHandle, "frameworkHandle");
            _cancelRequested.Reset();

            // .ts file path -> project settings
            var fileToTests = new Dictionary<string, List<TestCase>>();
            var sourceToSettings = new Dictionary<string, NodejsProjectSettings>();
            NodejsProjectSettings settings = null;

            // put tests into dictionary where key is their source file
            foreach (var test in tests)
            {
                if (!fileToTests.ContainsKey(test.CodeFilePath))
                {
                    fileToTests[test.CodeFilePath] = new List<TestCase>();
                }
                fileToTests[test.CodeFilePath].Add(test);
            }

            // where key is the file and value is a list of tests
            foreach (KeyValuePair<string, List<TestCase>> entry in fileToTests)
            {
                TestCase firstTest = entry.Value.ElementAt(0);
                if (!sourceToSettings.TryGetValue(firstTest.Source, out settings))
                {
                    sourceToSettings[firstTest.Source] = settings = LoadProjectSettings(firstTest.Source);
                }

                _currentTests = entry.Value;
                _frameworkHandle = frameworkHandle;

                // Run all test cases in a given file
                RunTestCases(entry.Value, runContext, frameworkHandle, settings);
            }
        }

        private void RunTestCases(IEnumerable<TestCase> tests, IRunContext runContext, IFrameworkHandle frameworkHandle, NodejsProjectSettings settings) {
            // May be null, but this is handled by RunTestCase if it matters.
            // No VS instance just means no debugging, but everything else is
            // okay.
            if (tests.Count() == 0)
            {
                return;
            }
            using (var app = VisualStudioApp.FromEnvironmentVariable(NodejsConstants.NodeToolsProcessIdEnvironmentVariable)) {
                int port = 0;
                List<string> nodeArgs = new List<string>();
                // .njsproj file path -> project settings
                var sourceToSettings = new Dictionary<string, NodejsProjectSettings>();
                List<TestCaseObject> testObjects = new List<TestCaseObject>();

                if (!File.Exists(settings.NodeExePath))
                {
                    frameworkHandle.SendMessage(TestMessageLevel.Error, "Interpreter path does not exist: " + settings.NodeExePath);
                    return;
                }

                // All tests being run are for the same test file, so just use the first test listed to get the working dir
                NodejsTestInfo testInfo = new NodejsTestInfo(tests.First().FullyQualifiedName);
                var workingDir = Path.GetDirectoryName(CommonUtils.GetAbsoluteFilePath(settings.WorkingDir, testInfo.ModulePath));

                foreach (var test in tests) {
                    if (_cancelRequested.WaitOne(0)) {
                        break;
                    }

                    if (settings == null) {
                        frameworkHandle.SendMessage(
                            TestMessageLevel.Error,
                            "Unable to determine interpreter to use for " + test.Source);
                        frameworkHandle.RecordEnd(test, TestOutcome.Failed);
                    }

                    List<string> args = new List<string>();
                    args.AddRange(GetInterpreterArgs(test, workingDir, settings.ProjectRootDir));

                    // Fetch the run_tests argument for starting node.exe if not specified yet
                    if(nodeArgs.Count == 0 && args.Count > 0)
                    {
                        nodeArgs.Add(args[0]);
                    }

<<<<<<< HEAD
                    testObjects.Add(new TestCaseObject(args[1], args[2], args[3], args[4], args[5]));
                }
=======
#if DEV15
            // VS 2017 doesn't install some assemblies to the GAC that are needed to work with the
            // debugger, and as the tests don't execute in the devenv.exe process, those assemblies
            // fail to load - so load them manually from PublicAssemblies.

            // Use the executable name, as this is only needed for the out of proc test execution
            // that may interact with the debugger (vstest.executionengine.x86.exe).
            string currentProc = Process.GetCurrentProcess().MainModule.FileName;
            if(Path.GetFileName(currentProc).ToLowerInvariant().Equals("vstest.executionengine.x86.exe"))
            {
                string baseDir = Path.GetDirectoryName(currentProc);
                string publicAssemblies = Path.Combine(baseDir, "..\\..\\..\\PublicAssemblies");

                Assembly.LoadFrom(Path.Combine(publicAssemblies, "Microsoft.VisualStudio.OLE.Interop.dll"));
                Assembly.LoadFrom(Path.Combine(publicAssemblies, "envdte90.dll"));
                Assembly.LoadFrom(Path.Combine(publicAssemblies, "envdte80.dll"));
                Assembly.LoadFrom(Path.Combine(publicAssemblies, "envdte.dll"));
            }
#endif

            NodejsTestInfo testInfo = new NodejsTestInfo(test.FullyQualifiedName);
            List<string> args = new List<string>();
            int port = 0;
            if (runContext.IsBeingDebugged && app != null) {
                app.GetDTE().Debugger.DetachAll();
                args.AddRange(GetDebugArgs(settings, out port));
            }
>>>>>>> 85b1c13c

                if (runContext.IsBeingDebugged && app != null)
                {
                    app.GetDTE().Debugger.DetachAll();
                    // Ensure that --debug-brk is the first argument
                    nodeArgs.InsertRange(0, GetDebugArgs(out port));
                }

                _nodeProcess = ProcessOutput.Run(
                    settings.NodeExePath,
                    nodeArgs,
                    settings.WorkingDir,
                    /* env */        null,
                    /* visible */    false,
                    /* redirector */ new TestExecutionRedirector(this.ProcessTestRunnerEmit),
                    /* quote args */ false);

                if (runContext.IsBeingDebugged && app != null) {
                    try {
                        //the '#ping=0' is a special flag to tell VS node debugger not to connect to the port,
                        //because a connection carries the consequence of setting off --debug-brk, and breakpoints will be missed.
                        string qualifierUri = string.Format("tcp://localhost:{0}#ping=0", port);
                        while (!app.AttachToProcess(_nodeProcess, NodejsRemoteDebugPortSupplierUnsecuredId, qualifierUri)) {
                            if (_nodeProcess.Wait(TimeSpan.FromMilliseconds(500))) {
                                break;
                            }
                        }
#if DEBUG
                    } catch (COMException ex) {
                        frameworkHandle.SendMessage(TestMessageLevel.Error, "Error occurred connecting to debuggee.");
                        frameworkHandle.SendMessage(TestMessageLevel.Error, ex.ToString());
                        KillNodeProcess();
                    }
#else
                    } catch (COMException) {
                        frameworkHandle.SendMessage(TestMessageLevel.Error, "Error occurred connecting to debuggee.");
                        KillNodeProcess();
                    }
#endif
                }
                // Send the process the list of tests to run and wait for it to complete
                _nodeProcess.WriteInputLine(JsonConvert.SerializeObject(testObjects));
                _nodeProcess.Wait();

                // Automatically fail tests that haven't been run by this point (failures in before() hooks)
                foreach(TestCase notRunTest in _currentTests) {
                    TestResult result = new TestResult(notRunTest);
                    result.Outcome = TestOutcome.Failed;
                    if(_currentResultObject != null) {
                        result.Messages.Add(new TestResultMessage(TestResultMessage.StandardOutCategory, _currentResultObject.stdout));
                        result.Messages.Add(new TestResultMessage(TestResultMessage.StandardErrorCategory, _currentResultObject.stderr));
                    }
                    frameworkHandle.RecordResult(result);
                    frameworkHandle.RecordEnd(notRunTest, TestOutcome.Failed);
                }
            }
        }

        private void KillNodeProcess() {
            lock (_syncObject) {
                if (_nodeProcess != null) {
                    _nodeProcess.Kill();
                }
            }
        }

        private static int GetFreePort() {
            return Enumerable.Range(new Random().Next(49152, 65536), 60000).Except(
                from connection in IPGlobalProperties.GetIPGlobalProperties().GetActiveTcpConnections()
                select connection.LocalEndPoint.Port
            ).First();
        }

        private IEnumerable<string> GetInterpreterArgs(TestCase test, string workingDir, string projectRootDir) {
            TestFrameworks.NodejsTestInfo testInfo = new TestFrameworks.NodejsTestInfo(test.FullyQualifiedName);
            TestFrameworks.FrameworkDiscover discover = new TestFrameworks.FrameworkDiscover();
            return discover.Get(testInfo.TestFramework).ArgumentsToRunTests(testInfo.TestName, testInfo.ModulePath, workingDir, projectRootDir);
        }

        private static IEnumerable<string> GetDebugArgs(out int port) {
            port = GetFreePort();

            // TODO: Need to use --inspect-brk on Node.js 8 or later
            return new[] {
                "--debug-brk=" + port.ToString()
            };
        }

        private NodejsProjectSettings LoadProjectSettings(string projectFile) {
            var env = new Dictionary<string, string>();
#if DEV15
            var root = Environment.GetEnvironmentVariable(NodejsConstants.NodeToolsVsInstallRootEnvironmentVariable);
            if (!string.IsNullOrEmpty(root)) {
                env["VsInstallRoot"] = root;
                env["MSBuildExtensionsPath32"] = Path.Combine(root, "MSBuild");
            }
#endif
            var buildEngine = new MSBuild.ProjectCollection(env);
            var proj = buildEngine.LoadProject(projectFile);

            var projectRootDir = Path.GetFullPath(Path.Combine(proj.DirectoryPath, proj.GetPropertyValue(CommonConstants.ProjectHome) ?? "."));

            return new NodejsProjectSettings() {
                ProjectRootDir = projectRootDir,

                WorkingDir = Path.GetFullPath(Path.Combine(projectRootDir, proj.GetPropertyValue(CommonConstants.WorkingDirectory) ?? ".")),

                NodeExePath = Nodejs.GetAbsoluteNodeExePath(
                    projectRootDir,
                    proj.GetPropertyValue(NodeProjectProperty.NodeExePath))
            };
        }

        private void RecordEnd(IFrameworkHandle frameworkHandle, TestCase test, TestResult result, ResultObject resultObject) {
            String[] standardOutputLines = resultObject.stdout.Split('\n');
            String[] standardErrorLines = resultObject.stderr.Split('\n');
            result.EndTime = DateTimeOffset.Now;
            result.Duration = result.EndTime - result.StartTime;
            result.Outcome = resultObject.passed ? TestOutcome.Passed : TestOutcome.Failed;
            result.Messages.Add(new TestResultMessage(TestResultMessage.StandardOutCategory, String.Join(Environment.NewLine, standardOutputLines)));
            result.Messages.Add(new TestResultMessage(TestResultMessage.StandardErrorCategory, String.Join(Environment.NewLine, standardErrorLines)));
            result.Messages.Add(new TestResultMessage(TestResultMessage.AdditionalInfoCategory, String.Join(Environment.NewLine, standardErrorLines)));
            frameworkHandle.RecordResult(result);
            frameworkHandle.RecordEnd(test, result.Outcome);
            _currentTests.Remove(test);
        }
    }
}

class DataReceiver {
    public readonly StringBuilder Data = new StringBuilder();

    public void DataReceived(object sender, DataReceivedEventArgs e) {
        if (e.Data != null) {
            Data.AppendLine(e.Data);
        }
    }
}

class TestReceiver : ITestCaseDiscoverySink {
    public List<TestCase> Tests { get; private set; }

    public TestReceiver() {
        Tests = new List<TestCase>();
    }

    public void SendTestCase(TestCase discoveredTest) {
        Tests.Add(discoveredTest);
    }
}

class NodejsProjectSettings {
    public NodejsProjectSettings() {
        NodeExePath = String.Empty;
        SearchPath = String.Empty;
        WorkingDir = String.Empty;
    }

    public string NodeExePath { get; set; }
    public string SearchPath { get; set; }
    public string WorkingDir { get; set; }
    public string ProjectRootDir { get; set; }
}

class ResultObject {
    public ResultObject() {
        title = String.Empty;
        passed = false;
        stdout = String.Empty;
        stderr = String.Empty;
    }
    public string title { get; set; }
    public bool passed { get; set; }
    public string stdout { get; set; }
    public string stderr { get; set; }
}

class TestEvent {
    public string type { get; set; }
    public string title { get; set; }
    public ResultObject result { get; set; }
}

class TestCaseObject {
    public TestCaseObject() {
        framework = String.Empty;
        testName = String.Empty;
        testFile = String.Empty;
        workingFolder = String.Empty;
        projectFolder = String.Empty;
    }

    public TestCaseObject(string framework, string testName, string testFile, string workingFolder, string projectFolder) {
        this.framework = framework;
        this.testName = testName;
        this.testFile = testFile;
        this.workingFolder = workingFolder;
        this.projectFolder = projectFolder;
    }
    public string framework { get; set; }
    public string testName { get; set; }
    public string testFile { get; set; }
    public string workingFolder { get; set; }
    public string projectFolder { get; set; }
}<|MERGE_RESOLUTION|>--- conflicted
+++ resolved
@@ -32,7 +32,6 @@
 using Microsoft.VisualStudioTools;
 using Microsoft.VisualStudioTools.Project;
 using MSBuild = Microsoft.Build.Evaluation;
-<<<<<<< HEAD
 using Newtonsoft.Json;
 
 namespace Microsoft.NodejsTools.TestAdapter {
@@ -59,11 +58,6 @@
         }
     }
 
-=======
-
-namespace Microsoft.NodejsTools.TestAdapter
-{
->>>>>>> 85b1c13c
     [ExtensionUri(TestExecutor.ExecutorUriString)]
     class TestExecutor : ITestExecutor {
         public const string ExecutorUriString = "executor://NodejsTestExecutor/v1";
@@ -233,38 +227,8 @@
                         nodeArgs.Add(args[0]);
                     }
 
-<<<<<<< HEAD
                     testObjects.Add(new TestCaseObject(args[1], args[2], args[3], args[4], args[5]));
                 }
-=======
-#if DEV15
-            // VS 2017 doesn't install some assemblies to the GAC that are needed to work with the
-            // debugger, and as the tests don't execute in the devenv.exe process, those assemblies
-            // fail to load - so load them manually from PublicAssemblies.
-
-            // Use the executable name, as this is only needed for the out of proc test execution
-            // that may interact with the debugger (vstest.executionengine.x86.exe).
-            string currentProc = Process.GetCurrentProcess().MainModule.FileName;
-            if(Path.GetFileName(currentProc).ToLowerInvariant().Equals("vstest.executionengine.x86.exe"))
-            {
-                string baseDir = Path.GetDirectoryName(currentProc);
-                string publicAssemblies = Path.Combine(baseDir, "..\\..\\..\\PublicAssemblies");
-
-                Assembly.LoadFrom(Path.Combine(publicAssemblies, "Microsoft.VisualStudio.OLE.Interop.dll"));
-                Assembly.LoadFrom(Path.Combine(publicAssemblies, "envdte90.dll"));
-                Assembly.LoadFrom(Path.Combine(publicAssemblies, "envdte80.dll"));
-                Assembly.LoadFrom(Path.Combine(publicAssemblies, "envdte.dll"));
-            }
-#endif
-
-            NodejsTestInfo testInfo = new NodejsTestInfo(test.FullyQualifiedName);
-            List<string> args = new List<string>();
-            int port = 0;
-            if (runContext.IsBeingDebugged && app != null) {
-                app.GetDTE().Debugger.DetachAll();
-                args.AddRange(GetDebugArgs(settings, out port));
-            }
->>>>>>> 85b1c13c
 
                 if (runContext.IsBeingDebugged && app != null)
                 {
